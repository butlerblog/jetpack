<?php

class WPCOM_JSON_API_Site_Settings_Endpoint extends WPCOM_JSON_API_Endpoint {

	public static $site_format = array(
 		'ID'                => '(int) Site ID',
 		'name'              => '(string) Title of site',
 		'description'       => '(string) Tagline or description of site',
 		'URL'               => '(string) Full URL to the site',
		'lang'              => '(string) Primary language code of the site',
		'locale_variant'    => '(string) Locale variant code for the site, if set',
		'settings'          => '(array) An array of options/settings for the blog. Only viewable by users with post editing rights to the site.',
	);

	// GET /sites/%s/settings
	// POST /sites/%s/settings
	function callback( $path = '', $blog_id = 0 ) {
		$blog_id = $this->api->switch_to_blog_and_validate_user( $this->api->get_blog_id( $blog_id ) );
		if ( is_wp_error( $blog_id ) ) {
			return $blog_id;
		}

		if ( defined( 'IS_WPCOM' ) && IS_WPCOM ) {
			$this->load_theme_functions();
		}

		if ( ! is_user_logged_in() ) {
			return new WP_Error( 'Unauthorized', 'You must be logged-in to manage settings.', 401 );
		} else if ( ! current_user_can( 'manage_options' ) ) {
			return new WP_Error( 'Forbidden', 'You do not have the capability to manage settings for this site.', 403 );
		}

		if ( 'GET' === $this->api->method ) {
			/**
			 * Fires on each GET request to a specific endpoint.
			 *
			 * @module json-api
			 *
			 * @since 3.2.0
			 *
			 * @param string sites.
			 */
			do_action( 'wpcom_json_api_objects', 'sites' );
			return $this->get_settings_response();
		} else if ( 'POST' === $this->api->method ) {
			return $this->update_settings();
		} else {
			return new WP_Error( 'bad_request', 'An unsupported request method was used.' );
		}

	}

	/**
	 * Determines whether jetpack_relatedposts is supported
	 *
	 * @return (bool)
	 */
	public function jetpack_relatedposts_supported() {
		$wpcom_related_posts_theme_blacklist = array(
			'Expound',
			'Traveler',
			'Opti',
			'Currents',
		);
		return ( ! in_array( wp_get_theme()->get( 'Name' ), $wpcom_related_posts_theme_blacklist ) );
	}

	/**
	 * Returns category details
	 *
	 * @return (array)
	 */
	public function get_category_details( $category ) {
		return array(
			'value' => $category->term_id,
			'name' => $category->name
		);
	}

	/**
	 * Returns an option value as the result of the callable being applied to
	 * it if a value is set, otherwise null.
	 *
	 * @param (string) $option_name Option name
	 * @param (callable) $cast_callable Callable to invoke on option value
	 * @return (int|null) Numeric option value or null
	 */
	protected function get_cast_option_value_or_null( $option_name, $cast_callable ) {
		$option_value = get_option( $option_name, null );
		if ( is_null( $option_value ) ) {
			return $option_value;
		}

		return call_user_func( $cast_callable, $option_value );
	}

	/**
	 * Collects the necessary information to return for a get settings response.
	 *
	 * @return (array)
	 */
	public function get_settings_response() {

		// Allow update in later versions
<<<<<<< HEAD
		/**
		 * Filter the structure of site settings to return.
		 *
		 * @module json-api
		 *
		 * @since 3.9.3
		 *
		 * @param array $site_format Data structure.
		 */
=======
>>>>>>> 91c8ea25
		$response_format = apply_filters( 'site_settings_site_format', self::$site_format );

		$blog_id = (int) $this->api->get_blog_id_for_output();
		/** This filter is documented in class.json-api-endpoints.php */
		$is_jetpack = true === apply_filters( 'is_jetpack_site', false, $blog_id );

		foreach ( array_keys( $response_format ) as $key ) {

			// refactoring to change lang parameter to locale in 1.2
			if ( $lang_or_locale = $this->get_locale( $key ) ) {
				$response[$key] = $lang_or_locale;
				continue;
			}

			switch ( $key ) {
			case 'ID' :
				$response[$key] = $blog_id;
				break;
			case 'name' :
				$response[$key] = (string) htmlspecialchars_decode( get_bloginfo( 'name' ), ENT_QUOTES );
				break;
			case 'description' :
				$response[$key] = (string) htmlspecialchars_decode( get_bloginfo( 'description' ), ENT_QUOTES );
				break;
			case 'URL' :
				$response[$key] = (string) home_url();
				break;
			case 'locale_variant':
				$blog_locale_variant = wpcom_l10n_get_blog_locale_variant();
				if ( $blog_locale_variant ) {
					$response[$key] = $blog_locale_variant;
				}
				break;
			case 'settings':

				$jetpack_relatedposts_options = Jetpack_Options::get_option( 'relatedposts' );

				if ( method_exists( 'Jetpack', 'is_module_active' ) ) {
					$jetpack_relatedposts_options[ 'enabled' ] = Jetpack::is_module_active( 'related-posts' );
				}

				// array_values() is necessary to ensure the array starts at index 0.
				$post_categories = array_values(
					array_map(
						array( $this, 'get_category_details' ),
						get_categories( array( 'hide_empty' => false ) )
					)
				);

				$holiday_snow = false;
				if ( function_exists( 'jetpack_holiday_snow_option_name' ) ) {
					$holiday_snow = (bool) get_option( jetpack_holiday_snow_option_name() );
				}

				$api_cache = $is_jetpack ? (bool) get_option( 'jetpack_api_cache_enabled' ) : true;

				$response[ $key ] = array(

					// also exists as "options"
					'admin_url'               => get_admin_url(),
					'default_ping_status'     => (bool) ( 'closed' != get_option( 'default_ping_status' ) ),
					'default_comment_status'  => (bool) ( 'closed' != get_option( 'default_comment_status' ) ),

					// new stuff starts here
					'blog_public'             => (int) get_option( 'blog_public' ),
					'jetpack_sync_non_public_post_stati' => (bool) Jetpack_Options::get_option( 'sync_non_public_post_stati' ),
					'jetpack_relatedposts_allowed' => (bool) $this->jetpack_relatedposts_supported(),
					'jetpack_relatedposts_enabled' => (bool) $jetpack_relatedposts_options[ 'enabled' ],
					'jetpack_relatedposts_show_headline' => (bool) isset( $jetpack_relatedposts_options[ 'show_headline' ] ) ? $jetpack_relatedposts_options[ 'show_headline' ] : false,
					'jetpack_relatedposts_show_thumbnails' => (bool) isset( $jetpack_relatedposts_options[ 'show_thumbnails' ] ) ? $jetpack_relatedposts_options[ 'show_thumbnails' ] : false,
					'default_category'        => (int) get_option('default_category'),
					'post_categories'         => (array) $post_categories,
					'default_post_format'     => get_option( 'default_post_format' ),
					'default_pingback_flag'   => (bool) get_option( 'default_pingback_flag' ),
					'require_name_email'      => (bool) get_option( 'require_name_email' ),
					'comment_registration'    => (bool) get_option( 'comment_registration' ),
					'close_comments_for_old_posts' => (bool) get_option( 'close_comments_for_old_posts' ),
					'close_comments_days_old' => (int) get_option( 'close_comments_days_old' ),
					'thread_comments'         => (bool) get_option( 'thread_comments' ),
					'thread_comments_depth'   => (int) get_option( 'thread_comments_depth' ),
					'page_comments'           => (bool) get_option( 'page_comments' ),
					'comments_per_page'       => (int) get_option( 'comments_per_page' ),
					'default_comments_page'   => get_option( 'default_comments_page' ),
					'comment_order'           => get_option( 'comment_order' ),
					'comments_notify'         => (bool) get_option( 'comments_notify' ),
					'moderation_notify'       => (bool) get_option( 'moderation_notify' ),
					'social_notifications_like' => ( "on" == get_option( 'social_notifications_like' ) ),
					'social_notifications_reblog' => ( "on" == get_option( 'social_notifications_reblog' ) ),
					'social_notifications_subscribe' => ( "on" == get_option( 'social_notifications_subscribe' ) ),
					'comment_moderation'      => (bool) get_option( 'comment_moderation' ),
					'comment_whitelist'       => (bool) get_option( 'comment_whitelist' ),
					'comment_max_links'       => (int) get_option( 'comment_max_links' ),
					'moderation_keys'         => get_option( 'moderation_keys' ),
					'blacklist_keys'          => get_option( 'blacklist_keys' ),
<<<<<<< HEAD
					'lang_id'                 => get_option( 'lang_id' ),
					'wga'                     => $this->get_google_analytics(),
=======
					'lang_id'                 => get_lang_id_by_code( wpcom_l10n_get_blog_locale_variant( $blog_id, true ) ),
					'wga'                     => get_option( 'wga' ),
>>>>>>> 91c8ea25
					'disabled_likes'          => (bool) get_option( 'disabled_likes' ),
					'disabled_reblogs'        => (bool) get_option( 'disabled_reblogs' ),
					'jetpack_comment_likes_enabled' => (bool) get_option( 'jetpack_comment_likes_enabled', false ),
					'twitter_via'             => (string) get_option( 'twitter_via' ),
					'jetpack-twitter-cards-site-tag' => (string) get_option( 'jetpack-twitter-cards-site-tag' ),
					'eventbrite_api_token'    => $this->get_cast_option_value_or_null( 'eventbrite_api_token', 'intval' ),
					'holidaysnow'             => $holiday_snow,
					'gmt_offset'              => get_option( 'gmt_offset' ),
					'timezone_string'         => get_option( 'timezone_string' ),
					'date_format'             => get_option( 'date_format' ),
					'time_format'             => get_option( 'time_format' ),
					'start_of_week'           => get_option( 'start_of_week' ),
					'jetpack_testimonial'     => (bool) get_option( 'jetpack_testimonial', '0' ),
					'jetpack_testimonial_posts_per_page' => (int) get_option( 'jetpack_testimonial_posts_per_page', '10' ),
					'jetpack_portfolio'       => (bool) get_option( 'jetpack_portfolio', '0' ),
					'jetpack_portfolio_posts_per_page' => (int) get_option( 'jetpack_portfolio_posts_per_page', '10' ),
<<<<<<< HEAD
					'site_icon'               => $this->get_cast_option_value_or_null( 'site_icon', 'intval' ),
					Jetpack_SEO_Utils::FRONT_PAGE_META_OPTION => get_option( Jetpack_SEO_Utils::FRONT_PAGE_META_OPTION, '' ),
					Jetpack_SEO_Titles::TITLE_FORMATS_OPTION => get_option( Jetpack_SEO_Titles::TITLE_FORMATS_OPTION, array() ),
=======
					'markdown_supported'      => true,
					'wpcom_publish_posts_with_markdown' => (bool) WPCom_Markdown::is_posting_enabled(),
					'wpcom_publish_comments_with_markdown' => (bool) WPCom_Markdown::is_commenting_enabled(),
					'amp_is_supported'        => (bool) function_exists( 'wpcom_is_amp_supported' ) && wpcom_is_amp_supported( $blog_id ),
					'amp_is_enabled'          => (bool) function_exists( 'wpcom_is_amp_enabled' ) && wpcom_is_amp_enabled( $blog_id ),
					'site_icon'               => $this->get_cast_option_value_or_null( 'site_icon', 'intval' ),
>>>>>>> 91c8ea25
					'api_cache'               => $api_cache,
				);

				//allow future versions of this endpoint to support additional settings keys
				/**
				 * Filter the current site setting in the returned response.
				 *
				 * @module json-api
				 *
				 * @since 3.9.3
				 *
				 * @param mixed $response_item A single site setting.
				 */
				$response[ $key ] = apply_filters( 'site_settings_endpoint_get', $response[ $key ] );

				if ( class_exists( 'Sharing_Service' ) ) {
					$ss = new Sharing_Service();
					$sharing = $ss->get_global_options();
					$response[ $key ]['sharing_button_style'] = (string) $sharing['button_style'];
					$response[ $key ]['sharing_label'] = (string) $sharing['sharing_label'];
					$response[ $key ]['sharing_show'] = (array) $sharing['show'];
					$response[ $key ]['sharing_open_links'] = (string) $sharing['open_links'];
				}

				if ( function_exists( 'jetpack_protect_format_whitelist' ) ) {
					$response[ $key ]['jetpack_protect_whitelist'] = jetpack_protect_format_whitelist();
				}

				if ( ! current_user_can( 'edit_posts' ) )
					unset( $response[$key] );
				break;
			}
		}

		return $response;

	}

	protected function get_locale( $key ) {
		if ( 'lang' == $key ) {
			if ( defined( 'IS_WPCOM' ) && IS_WPCOM ) {
				return (string) get_blog_lang_code();
			} else {
				return get_locale();
			}
		}

		return false;
	}

	protected function get_google_analytics () {
		$option_name = defined( 'IS_WPCOM' ) && IS_WPCOM ? 'wga' : 'jetpack_wga';
		return get_option( $option_name );
	}

	/**
	 * Updates site settings for authorized users
	 *
	 * @return (array)
	 */
	public function update_settings() {
		// $this->input() retrieves posted arguments whitelisted and casted to the $request_format
		// specs that get passed in when this class is instantiated
		/**
		 * Filters the settings to be updated on the site.
		 *
		 * @module json-api
		 *
		 * @since 3.6.0
		 *
		 * @param array $input Associative array of site settings to be updated.
		 */
		$input = apply_filters( 'rest_api_update_site_settings', $this->input() );

		$blog_id = get_current_blog_id();

		$jetpack_relatedposts_options = array();
		$sharing_options = array();
		$updated = array();

		foreach ( $input as $key => $value ) {

			if ( ! is_array( $value ) ) {
				$value = trim( $value );
			}
			$value = wp_unslash( $value );

			switch ( $key ) {

				case 'default_ping_status':
				case 'default_comment_status':
					// settings are stored as closed|open
					$coerce_value = ( $value ) ? 'open' : 'closed';
					if ( update_option( $key, $coerce_value ) ) {
						$updated[ $key ] = $value;
					};
					break;
				case 'jetpack_protect_whitelist':
					if ( function_exists( 'jetpack_protect_save_whitelist' ) ) {
						$result = jetpack_protect_save_whitelist( $value );
						if ( is_wp_error( $result ) ) {
							return $result;
						}
						$updated[ $key ] = jetpack_protect_format_whitelist();
					}
					break;
				case 'jetpack_sync_non_public_post_stati':
					Jetpack_Options::update_option( 'sync_non_public_post_stati', $value );
					break;
				case 'jetpack_relatedposts_enabled':
				case 'jetpack_relatedposts_show_thumbnails':
				case 'jetpack_relatedposts_show_headline':
					if ( ! $this->jetpack_relatedposts_supported() ) {
						break;
					}
					if ( 'jetpack_relatedposts_enabled' === $key && method_exists( 'Jetpack', 'is_module_active' ) && $this->jetpack_relatedposts_supported() ) {
						$before_action = Jetpack::is_module_active('related-posts');
						if ( $value ) {
							Jetpack::activate_module( 'related-posts', false, false );
						} else {
							Jetpack::deactivate_module( 'related-posts' );
						}
						$after_action = Jetpack::is_module_active('related-posts');
						if ( $after_action == $before_action ) {
							break;
						}
					}
					$just_the_key = substr( $key, 21 );
					$jetpack_relatedposts_options[ $just_the_key ] = $value;
				break;

				case 'social_notifications_like':
				case 'social_notifications_reblog':
				case 'social_notifications_subscribe':
					// settings are stored as on|off
					$coerce_value = ( $value ) ? 'on' : 'off';
					if ( update_option( $key, $coerce_value ) ) {
						$updated[ $key ] = $value;
					}
					break;
				case 'wga':
				case 'jetpack_wga':
					if ( ! isset( $value['code'] ) || ! preg_match( '/^$|^UA-[\d-]+$/i', $value['code'] ) ) {
						return new WP_Error( 'invalid_code', 'Invalid UA ID' );
					}

					$is_wpcom = defined( 'IS_WPCOM' ) && IS_WPCOM;
					$option_name = $is_wpcom ? 'wga' : 'jetpack_wga';

					$wga = get_option( $option_name, array() );
					$wga['code'] = $value['code']; // maintain compatibility with wp-google-analytics

					if ( update_option( $option_name, $wga ) ) {
						$updated[ $key ] = $value;
					}

					$enabled_or_disabled = $wga['code'] ? 'enabled' : 'disabled';

					/** This action is documented in modules/widgets/social-media-icons.php */
					do_action( 'jetpack_bump_stats_extras', 'google-analytics', $enabled_or_disabled );

					if ( $is_wpcom ) {
						$business_plugins = WPCOM_Business_Plugins::instance();
						$business_plugins->activate_plugin( 'wp-google-analytics' );
					}
					break;
<<<<<<< HEAD
=======

>>>>>>> 91c8ea25
				case 'jetpack_testimonial':
				case 'jetpack_portfolio':
				case 'jetpack_comment_likes_enabled':
					// settings are stored as 1|0
					$coerce_value = (int) $value;
					if ( update_option( $key, $coerce_value ) ) {
						$updated[ $key ] = (bool) $value;
					}
					break;

				case 'jetpack_testimonial_posts_per_page':
				case 'jetpack_portfolio_posts_per_page':
					// settings are stored as numeric
					$coerce_value = (int) $value;
					if ( update_option( $key, $coerce_value ) ) {
						$updated[ $key ] = $coerce_value;
					}
					break;

				// Sharing options
				case 'sharing_button_style':
				case 'sharing_show':
				case 'sharing_open_links':
					$sharing_options[ preg_replace( '/^sharing_/', '', $key ) ] = $value;
					break;
				case 'sharing_label':
					$sharing_options[ $key ] = $value;
					break;

				// Keyring token option
				case 'eventbrite_api_token':
					// These options can only be updated for sites hosted on WordPress.com
					if ( defined( 'IS_WPCOM' ) && IS_WPCOM ) {
						if ( empty( $value ) || WPCOM_JSON_API::is_falsy( $value ) ) {
							if ( delete_option( $key ) ) {
								$updated[ $key ] = null;
							}
						} else if ( update_option( $key, $value ) ) {
							$updated[ $key ] = (int) $value;
						}
					}
					break;

				case 'holidaysnow':
					if ( empty( $value ) || WPCOM_JSON_API::is_falsy( $value ) ) {
						if ( function_exists( 'jetpack_holiday_snow_option_name' ) && delete_option( jetpack_holiday_snow_option_name() ) ) {
							$updated[ $key ] = false;
						}
					} else if ( function_exists( 'jetpack_holiday_snow_option_name' ) && update_option( jetpack_holiday_snow_option_name(), 'letitsnow' ) ) {
						$updated[ $key ] = true;
					}
					break;

				case 'api_cache':
					if ( empty( $value ) || WPCOM_JSON_API::is_falsy( $value ) ) {
						if ( delete_option( 'jetpack_api_cache_enabled' ) ) {
							$updated[ $key ] = false;
						}
					} else if ( update_option( 'jetpack_api_cache_enabled', true ) ) {
						$updated[ $key ] = true;
					}
					break;

				case 'timezone_string':
					// Map UTC+- timezones to gmt_offsets and set timezone_string to empty
					// https://github.com/WordPress/WordPress/blob/4.4.2/wp-admin/options.php#L175
					if ( ! empty( $value ) && preg_match( '/^UTC[+-]/', $value ) ) {
						$gmt_offset = preg_replace( '/UTC\+?/', '', $value );
						if ( update_option( 'gmt_offset', $gmt_offset ) ) {
							$updated[ 'gmt_offset' ] = $gmt_offset;
						}

						$value = '';
					}

					// Always set timezone_string either with the given value or with an
					// empty string
					if ( update_option( $key, $value ) ) {
						$updated[ $key ] = $value;
					}
					break;

				case 'date_format':
				case 'time_format':
					// settings are stored as strings
					if ( update_option( $key, sanitize_text_field( $value ) ) ) {
						$updated[ $key ] = $value;
					}
					break;

				case 'start_of_week':
					// setting is stored as int in 0-6 range (days of week)
					$coerce_value = (int) $value;
					$limit_value  = ( $coerce_value >= 0 && $coerce_value <= 6 ) ? $coerce_value : 0;
					if ( update_option( $key, $limit_value ) ) {
						$updated[ $key ] = $limit_value;
					}
					break;

<<<<<<< HEAD
				case 'site_icon':
					// settings are stored as deletable numeric (all empty
					// values as delete intent), validated as media image
					if ( empty( $value ) || WPCOM_JSON_API::is_falsy( $value ) ) {
						if ( delete_option( $key ) ) {
							$updated[ $key ] = null;
						}
					} else if ( is_numeric( $value ) ) {
						$coerce_value = (int) $value;
						if ( wp_attachment_is_image( $coerce_value ) && update_option( $key, $coerce_value ) ) {
							$updated[ $key ] = $coerce_value;
						}
					}
					break;

				case Jetpack_SEO_Utils::FRONT_PAGE_META_OPTION:
					if ( ! Jetpack_SEO_Utils::is_enabled_jetpack_seo() && ! Jetpack_SEO_Utils::has_grandfathered_front_page_meta() ) {
						return new WP_Error( 'unauthorized', __( 'SEO tools are not enabled for this site.', 'jetpack' ), 403 );
					}

					if ( ! is_string( $value ) ) {
						return new WP_Error( 'invalid_input', __( 'Invalid SEO meta description value.', 'jetpack' ), 400 );
=======
				case Jetpack_SEO_Utils::FRONT_PAGE_META_OPTION:
					if ( ! Jetpack_SEO_Utils::is_enabled_jetpack_seo() && ! Jetpack_SEO_Utils::has_grandfathered_front_page_meta() ) {
						return new WP_Error( 'unauthorized', __( 'SEO tools are not enabled for this site.', 'Jetpack' ), 403 );
					}

					if ( ! is_string( $value ) ) {
						return new WP_Error( 'invalid_input', __( 'Invalid SEO meta description value.', 'Jetpack' ), 400 );
>>>>>>> 91c8ea25
					}

					$new_description = Jetpack_SEO_Utils::update_front_page_meta_description( $value );

					if ( ! empty( $new_description ) ) {
						$updated[ $key ] = $new_description;
					}
					break;

				case Jetpack_SEO_Titles::TITLE_FORMATS_OPTION:
					if ( ! Jetpack_SEO_Utils::is_enabled_jetpack_seo() ) {
<<<<<<< HEAD
						return new WP_Error( 'unauthorized', __( 'SEO tools are not enabled for this site.', 'jetpack' ), 403 );
					}

					if ( ! Jetpack_SEO_Titles::are_valid_title_formats( $value ) ) {
						return new WP_Error( 'invalid_input', __( 'Invalid SEO title format.', 'jetpack' ), 400 );
=======
						return new WP_Error( 'unauthorized', __( 'SEO tools are not enabled for this site.', 'Jetpack' ), 403 );
					}

					if ( ! Jetpack_SEO_Titles::are_valid_title_formats( $value ) ) {
						return new WP_Error( 'invalid_input', __( 'Invalid SEO title format.', 'Jetpack' ), 400 );
>>>>>>> 91c8ea25
					}

					$new_title_formats = Jetpack_SEO_Titles::update_title_formats( $value );

					if ( ! empty( $new_title_formats ) ) {
						$updated[ $key ] = $new_title_formats;
					}
					break;

				case 'verification_services_codes':
					$verification_codes = jetpack_verification_validate( $value );
<<<<<<< HEAD

					if ( update_option( 'verification_services_codes', $verification_codes ) ) {
						$updated[ $key ] = $verification_codes;
=======
					update_option( 'verification_services_codes', $verification_codes );
					break;

				case 'wpcom_publish_posts_with_markdown':
				case 'wpcom_publish_comments_with_markdown':
					$coerce_value = (bool) $value;
					if ( update_option( $key, $coerce_value ) ) {
						$updated[ $key ] = $coerce_value;
					}
					break;

				case 'amp_is_enabled':
					if ( function_exists( 'wpcom_update_amp_enabled' ) ) {
						$saved = wpcom_update_amp_enabled( $blog_id, $value );
						if ( $saved ) {
							$updated[ $key ] = (bool) $value;
						}
					}
					break;

				case 'site_icon':
					// settings are stored as deletable numeric (all empty
					// values as delete intent), validated as media image
					if ( empty( $value ) || WPCOM_JSON_API::is_falsy( $value ) ) {
						if ( delete_option( $key ) || apply_filters( 'rest_api_site_icon_cleared', false ) ) {
							$updated[ $key ] = null;
						}
					} else if ( is_numeric( $value ) ) {
						$coerce_value = (int) $value;
						if ( wp_attachment_is_image( $coerce_value ) && update_option( $key, $coerce_value ) ) {
							$updated[ $key ] = $coerce_value;
						}
>>>>>>> 91c8ea25
					}
					break;

				default:
					//allow future versions of this endpoint to support additional settings keys
					if ( has_filter( 'site_settings_endpoint_update_' . $key ) ) {
						/**
						 * Filter current site setting value to be updated.
						 *
						 * @module json-api
						 *
						 * @since 3.9.3
						 *
						 * @param mixed $response_item A single site setting value.
						 */
						$value = apply_filters( 'site_settings_endpoint_update_' . $key, $value );
						$updated[ $key ] = $value;
						continue;
					}

					// no worries, we've already whitelisted and casted arguments above
					if ( update_option( $key, $value ) ) {
						$updated[ $key ] = $value;
					}
			}
		}

		if ( count( $jetpack_relatedposts_options ) ) {
			// track new jetpack_relatedposts options against old
			$old_relatedposts_options = Jetpack_Options::get_option( 'relatedposts' );
			if ( Jetpack_Options::update_option( 'relatedposts', $jetpack_relatedposts_options ) ) {
				foreach ( $jetpack_relatedposts_options as $key => $value ) {
					if ( isset( $old_relatedposts_options[ $key ] ) && $value !== $old_relatedposts_options[ $key ] ) {
						$updated[ 'jetpack_relatedposts_' . $key ] = $value;
					}
				}
			}
		}

		if ( ! empty( $sharing_options ) && class_exists( 'Sharing_Service' ) ) {
			$ss = new Sharing_Service();

			// Merge current values with updated, since Sharing_Service expects
			// all values to be included when updating
			$current_sharing_options = $ss->get_global_options();
			foreach ( $current_sharing_options as $key => $val ) {
				if ( ! isset( $sharing_options[ $key ] ) ) {
					$sharing_options[ $key ] = $val;
				}
			}

			$updated_social_options = $ss->set_global_options( $sharing_options );

			if ( isset( $input['sharing_button_style'] ) ) {
				$updated['sharing_button_style'] = (string) $updated_social_options['button_style'];
			}
			if ( isset( $input['sharing_label'] ) ) {
				// Sharing_Service won't report label as updated if set to default
				$updated['sharing_label'] = (string) $sharing_options['sharing_label'];
			}
			if ( isset( $input['sharing_show'] ) ) {
				$updated['sharing_show'] = (array) $updated_social_options['show'];
			}
			if ( isset( $input['sharing_open_links'] ) ) {
				$updated['sharing_open_links'] = (string) $updated_social_options['open_links'];
			}
		}

		return array(
			'updated' => $updated
		);

	}
}<|MERGE_RESOLUTION|>--- conflicted
+++ resolved
@@ -102,7 +102,6 @@
 	public function get_settings_response() {
 
 		// Allow update in later versions
-<<<<<<< HEAD
 		/**
 		 * Filter the structure of site settings to return.
 		 *
@@ -112,8 +111,6 @@
 		 *
 		 * @param array $site_format Data structure.
 		 */
-=======
->>>>>>> 91c8ea25
 		$response_format = apply_filters( 'site_settings_site_format', self::$site_format );
 
 		$blog_id = (int) $this->api->get_blog_id_for_output();
@@ -208,13 +205,12 @@
 					'comment_max_links'       => (int) get_option( 'comment_max_links' ),
 					'moderation_keys'         => get_option( 'moderation_keys' ),
 					'blacklist_keys'          => get_option( 'blacklist_keys' ),
-<<<<<<< HEAD
-					'lang_id'                 => get_option( 'lang_id' ),
-					'wga'                     => $this->get_google_analytics(),
-=======
-					'lang_id'                 => get_lang_id_by_code( wpcom_l10n_get_blog_locale_variant( $blog_id, true ) ),
-					'wga'                     => get_option( 'wga' ),
->>>>>>> 91c8ea25
+					'lang_id'                 => defined ( 'IS_WPCOM' ) && IS_WPCOM
+						? get_lang_id_by_code( wpcom_l10n_get_blog_locale_variant( $blog_id, true ) )
+						: get_option( 'lang_id' ),
+					'wga'                     =>  defined ( 'IS_WPCOM' ) && IS_WPCOM
+						? get_option( 'wga' )
+						: $this->get_google_analytics(),
 					'disabled_likes'          => (bool) get_option( 'disabled_likes' ),
 					'disabled_reblogs'        => (bool) get_option( 'disabled_reblogs' ),
 					'jetpack_comment_likes_enabled' => (bool) get_option( 'jetpack_comment_likes_enabled', false ),
@@ -231,20 +227,19 @@
 					'jetpack_testimonial_posts_per_page' => (int) get_option( 'jetpack_testimonial_posts_per_page', '10' ),
 					'jetpack_portfolio'       => (bool) get_option( 'jetpack_portfolio', '0' ),
 					'jetpack_portfolio_posts_per_page' => (int) get_option( 'jetpack_portfolio_posts_per_page', '10' ),
-<<<<<<< HEAD
+					'markdown_supported'      => true,
+					'amp_is_supported'        => (bool) function_exists( 'wpcom_is_amp_supported' ) && wpcom_is_amp_supported( $blog_id ),
+					'amp_is_enabled'          => (bool) function_exists( 'wpcom_is_amp_enabled' ) && wpcom_is_amp_enabled( $blog_id ),
 					'site_icon'               => $this->get_cast_option_value_or_null( 'site_icon', 'intval' ),
 					Jetpack_SEO_Utils::FRONT_PAGE_META_OPTION => get_option( Jetpack_SEO_Utils::FRONT_PAGE_META_OPTION, '' ),
 					Jetpack_SEO_Titles::TITLE_FORMATS_OPTION => get_option( Jetpack_SEO_Titles::TITLE_FORMATS_OPTION, array() ),
-=======
-					'markdown_supported'      => true,
-					'wpcom_publish_posts_with_markdown' => (bool) WPCom_Markdown::is_posting_enabled(),
-					'wpcom_publish_comments_with_markdown' => (bool) WPCom_Markdown::is_commenting_enabled(),
-					'amp_is_supported'        => (bool) function_exists( 'wpcom_is_amp_supported' ) && wpcom_is_amp_supported( $blog_id ),
-					'amp_is_enabled'          => (bool) function_exists( 'wpcom_is_amp_enabled' ) && wpcom_is_amp_enabled( $blog_id ),
-					'site_icon'               => $this->get_cast_option_value_or_null( 'site_icon', 'intval' ),
->>>>>>> 91c8ea25
 					'api_cache'               => $api_cache,
 				);
+
+				if ( defined( 'IS_WPCOM' ) && IS_WPCOM ) {
+					$response[ $key ]['wpcom_publish_posts_with_markdown'] = (bool) WPCom_Markdown::is_posting_enabled();
+					$response[ $key ]['wpcom_publish_comments_with_markdown'] = (bool) WPCom_Markdown::is_commenting_enabled();
+				}
 
 				//allow future versions of this endpoint to support additional settings keys
 				/**
@@ -409,10 +404,7 @@
 						$business_plugins->activate_plugin( 'wp-google-analytics' );
 					}
 					break;
-<<<<<<< HEAD
-=======
-
->>>>>>> 91c8ea25
+
 				case 'jetpack_testimonial':
 				case 'jetpack_portfolio':
 				case 'jetpack_comment_likes_enabled':
@@ -512,7 +504,6 @@
 					}
 					break;
 
-<<<<<<< HEAD
 				case 'site_icon':
 					// settings are stored as deletable numeric (all empty
 					// values as delete intent), validated as media image
@@ -535,15 +526,6 @@
 
 					if ( ! is_string( $value ) ) {
 						return new WP_Error( 'invalid_input', __( 'Invalid SEO meta description value.', 'jetpack' ), 400 );
-=======
-				case Jetpack_SEO_Utils::FRONT_PAGE_META_OPTION:
-					if ( ! Jetpack_SEO_Utils::is_enabled_jetpack_seo() && ! Jetpack_SEO_Utils::has_grandfathered_front_page_meta() ) {
-						return new WP_Error( 'unauthorized', __( 'SEO tools are not enabled for this site.', 'Jetpack' ), 403 );
-					}
-
-					if ( ! is_string( $value ) ) {
-						return new WP_Error( 'invalid_input', __( 'Invalid SEO meta description value.', 'Jetpack' ), 400 );
->>>>>>> 91c8ea25
 					}
 
 					$new_description = Jetpack_SEO_Utils::update_front_page_meta_description( $value );
@@ -555,19 +537,11 @@
 
 				case Jetpack_SEO_Titles::TITLE_FORMATS_OPTION:
 					if ( ! Jetpack_SEO_Utils::is_enabled_jetpack_seo() ) {
-<<<<<<< HEAD
 						return new WP_Error( 'unauthorized', __( 'SEO tools are not enabled for this site.', 'jetpack' ), 403 );
 					}
 
 					if ( ! Jetpack_SEO_Titles::are_valid_title_formats( $value ) ) {
 						return new WP_Error( 'invalid_input', __( 'Invalid SEO title format.', 'jetpack' ), 400 );
-=======
-						return new WP_Error( 'unauthorized', __( 'SEO tools are not enabled for this site.', 'Jetpack' ), 403 );
-					}
-
-					if ( ! Jetpack_SEO_Titles::are_valid_title_formats( $value ) ) {
-						return new WP_Error( 'invalid_input', __( 'Invalid SEO title format.', 'Jetpack' ), 400 );
->>>>>>> 91c8ea25
 					}
 
 					$new_title_formats = Jetpack_SEO_Titles::update_title_formats( $value );
@@ -579,12 +553,10 @@
 
 				case 'verification_services_codes':
 					$verification_codes = jetpack_verification_validate( $value );
-<<<<<<< HEAD
 
 					if ( update_option( 'verification_services_codes', $verification_codes ) ) {
 						$updated[ $key ] = $verification_codes;
-=======
-					update_option( 'verification_services_codes', $verification_codes );
+					}
 					break;
 
 				case 'wpcom_publish_posts_with_markdown':
@@ -616,7 +588,6 @@
 						if ( wp_attachment_is_image( $coerce_value ) && update_option( $key, $coerce_value ) ) {
 							$updated[ $key ] = $coerce_value;
 						}
->>>>>>> 91c8ea25
 					}
 					break;
 
