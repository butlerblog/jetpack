--- conflicted
+++ resolved
@@ -122,8 +122,6 @@
 		$ar->rtl = true;
 		$ar->preferred_sans_serif_font_family = 'Tahoma';
 
-<<<<<<< HEAD
-=======
 		$arq = new GP_Locale();
 		$arq->english_name = 'Algerian Arabic';
 		$arq->native_name = 'الدارجة الجزايرية';
@@ -135,7 +133,6 @@
 		$arq->plural_expression = 'n==0 ? 0 : n==1 ? 1 : n==2 ? 2 : n%100>=3 && n%100<=10 ? 3 : n%100>=11 && n%100<=99 ? 4 : 5';
 		$arq->rtl = true;
 
->>>>>>> b003f034
 		$as = new GP_Locale();
 		$as->english_name = 'Assamese';
 		$as->native_name = 'অসমীয়া';
@@ -236,11 +233,7 @@
 		$be->lang_code_iso_639_2 = 'bel';
 		$be->country_code = 'by';
 		$be->wp_locale = 'bel';
-<<<<<<< HEAD
-		$be->slug = 'bel';
-=======
 		$be->slug = 'be';
->>>>>>> b003f034
 		$be->google_code = 'be';
 		$be->facebook_locale = 'be_BY';
 		$be->nplurals = 3;
@@ -444,11 +437,7 @@
 
 		$de_ch = new GP_Locale();
 		$de_ch->english_name = 'German (Switzerland)';
-<<<<<<< HEAD
-		$de_ch->native_name = 'Schweizer Hochdeutsch';
-=======
 		$de_ch->native_name = 'Deutsch (Schweiz)';
->>>>>>> b003f034
 		$de_ch->lang_code_iso_639_1 = 'de';
 		$de_ch->country_code = 'ch';
 		$de_ch->wp_locale = 'de_CH';
@@ -465,17 +454,6 @@
 		$dv->slug = 'dv';
 		$dv->rtl = true;
 
-<<<<<<< HEAD
-		$dz = new GP_Locale();
-		$dz->english_name = 'Dzongkha';
-		$dz->native_name = 'རྫོང་ཁ';
-		$dz->lang_code_iso_639_1 = 'dz';
-		$dz->lang_code_iso_639_2 = 'dzo';
-		$dz->country_code = 'bt';
-		$dz->slug = 'dz';
-		$dz->nplurals = 1;
-		$dz->plural_expression = '0';
-=======
 		$dzo = new GP_Locale();
 		$dzo->english_name = 'Dzongkha';
 		$dzo->native_name = 'རྫོང་ཁ';
@@ -486,7 +464,6 @@
 		$dzo->slug = 'dzo';
 		$dzo->nplurals = 1;
 		$dzo->plural_expression = '0';
->>>>>>> b003f034
 
 		$ee = new GP_Locale();
 		$ee->english_name = 'Ewe';
@@ -777,8 +754,6 @@
 		$fr_ch->lang_code_iso_639_2 = 'fra';
 		$fr_ch->country_code = 'ch';
 		$fr_ch->slug = 'fr-ch';
-<<<<<<< HEAD
-=======
 
 		$frp = new GP_Locale();
 		$frp->english_name = 'Arpitan';
@@ -789,7 +764,6 @@
 		$frp->slug = 'frp';
 		$frp->nplurals = 2;
 		$frp->plural_expression = 'n > 1';
->>>>>>> b003f034
 
 		$fy = new GP_Locale();
 		$fy->english_name = 'Frisian';
@@ -981,11 +955,7 @@
 		$ido = new GP_Locale();
 		$ido->english_name = 'Ido';
 		$ido->native_name = 'Ido';
-<<<<<<< HEAD
-		$ido->lang_code_iso_639_1 = 'id';
-=======
 		$ido->lang_code_iso_639_1 = 'io';
->>>>>>> b003f034
 		$ido->lang_code_iso_639_2 = 'ido';
 		$ido->lang_code_iso_639_3 = 'ido';
 		$ido->wp_locale = 'ido';
@@ -1065,8 +1035,6 @@
 		$ka->nplurals = 1;
 		$ka->plural_expression = '0';
 
-<<<<<<< HEAD
-=======
 		$kab = new GP_Locale();
 		$kab->english_name = 'Kabyle';
 		$kab->native_name = 'Taqbaylit';
@@ -1078,7 +1046,6 @@
 		$kab->nplurals = 2;
 		$kab->plural_expression = '(n > 1)';
 
->>>>>>> b003f034
 		$kin = new GP_Locale();
 		$kin->english_name = 'Kinyarwanda';
 		$kin->native_name = 'Ikinyarwanda';
@@ -1323,10 +1290,7 @@
 		$mri->slug = 'mri';
 		$mri->nplurals = 2;
 		$mri->plural_expression = '(n > 1)';
-<<<<<<< HEAD
-=======
 		$mri->google_code = 'mi';
->>>>>>> b003f034
 
 		$mrj = new GP_Locale();
 		$mrj->english_name = 'Mari (Hill)';
@@ -1426,14 +1390,6 @@
 		$no->slug = 'no';
 		$no->google_code = 'no';
 
-<<<<<<< HEAD
-		$oc = new GP_Locale();
-		$oc->english_name = 'Occitan';
-		$oc->native_name = 'Occitan';
-		$oc->lang_code_iso_639_1 = 'oc';
-		$oc->lang_code_iso_639_2 = 'oci';
-		$oc->slug = 'oc';
-=======
 		$oci = new GP_Locale();
 		$oci->english_name = 'Occitan';
 		$oci->native_name = 'Occitan';
@@ -1450,7 +1406,6 @@
 		$ory->country_code = 'in';
 		$ory->wp_locale = 'ory';
 		$ory->slug = 'ory';
->>>>>>> b003f034
 
 		$ory = new GP_Locale();
 		$ory->english_name = 'Oriya';
@@ -1846,10 +1801,6 @@
 		$tt_ru->country_code = 'tt';
 		$tt_ru->wp_locale = 'tt_RU';
 		$tt_ru->slug = 'tt';
-<<<<<<< HEAD
-		$tt_ru->google_code = 'tt';
-=======
->>>>>>> b003f034
 		$tt_ru->nplurals = 3;
 		$tt_ru->plural_expression = '(n%10==1 && n%100!=11 ? 0 : n%10>=2 && n%10<=4 && (n%100<10 || n%100>=20) ? 1 : 2)';
 
