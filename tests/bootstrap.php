<?php
/**
 * Bootstrap the plugin unit testing environment.
 *
 * Edit 'active_plugins' setting below to point to your main plugin file.
 *
 * @package wordpress-plugin-tests
 */

// Support for:
// 1. `WP_DEVELOP_DIR` environment variable
// 2. Plugin installed inside of WordPress.org developer checkout
// 3. Tests checked out to /tmp
if( false !== getenv( 'WP_DEVELOP_DIR' ) ) {
	$test_root = getenv( 'WP_DEVELOP_DIR' );
} else if ( file_exists( '../../../../tests/phpunit/includes/bootstrap.php' ) ) {
	$test_root = '../../../../tests/phpunit';
} else if ( file_exists( '/tmp/wordpress-tests-lib/includes/bootstrap.php' ) ) {
	$test_root = '/tmp/wordpress-tests-lib';
}

require $test_root . '/includes/functions.php';

<<<<<<< HEAD
// Activates this plugin in WordPress so it can be tested.
function _manually_load_plugin() {
	require dirname( __FILE__ ) . '/../jetpack.php';
}
tests_add_filter( 'plugins_loaded', '_manually_load_plugin' );

require $test_root . '/includes/bootstrap.php';
=======
if( false !== getenv( 'WP_DEVELOP_DIR' ) ) {
	require getenv( 'WP_DEVELOP_DIR' ) . '/tests/phpunit/includes/bootstrap.php';
} else {
	require '../../../../tests/phpunit/includes/bootstrap.php';
}

// Load the shortcodes module to test properly.
if ( ! function_exists( 'shortcode_new_to_old_params' ) ) {
	require dirname( __FILE__ ) . '/../modules/shortcodes.php';
}
>>>>>>> cc4d3e73
<|MERGE_RESOLUTION|>--- conflicted
+++ resolved
@@ -21,7 +21,6 @@
 
 require $test_root . '/includes/functions.php';
 
-<<<<<<< HEAD
 // Activates this plugin in WordPress so it can be tested.
 function _manually_load_plugin() {
 	require dirname( __FILE__ ) . '/../jetpack.php';
@@ -29,15 +28,8 @@
 tests_add_filter( 'plugins_loaded', '_manually_load_plugin' );
 
 require $test_root . '/includes/bootstrap.php';
-=======
-if( false !== getenv( 'WP_DEVELOP_DIR' ) ) {
-	require getenv( 'WP_DEVELOP_DIR' ) . '/tests/phpunit/includes/bootstrap.php';
-} else {
-	require '../../../../tests/phpunit/includes/bootstrap.php';
-}
 
 // Load the shortcodes module to test properly.
 if ( ! function_exists( 'shortcode_new_to_old_params' ) ) {
 	require dirname( __FILE__ ) . '/../modules/shortcodes.php';
-}
->>>>>>> cc4d3e73
+}