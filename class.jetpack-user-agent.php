<?php

/**
 * Determine if the current User Agent matches the passed $kind
 *
 * @param string $kind Category of mobile device to check for.
 *                         Either: any, dumb, smart.
 * @param bool   $return_matched_agent Boolean indicating if the UA should be returned
 *
 * @return bool|string Boolean indicating if current UA matches $kind. If
 *                              $return_matched_agent is true, returns the UA string
 */
function jetpack_is_mobile( $kind = 'any', $return_matched_agent = false ) {
	static $kinds         = array( 'smart' => false, 'dumb' => false, 'any' => false );
	static $first_run     = true;
	static $matched_agent = '';

	// If an invalid kind is passed in, reset it to default.
	if ( ! isset( $kinds[ $kind ] ) ) {
			$kind = 'any';
	}

	if ( function_exists( 'apply_filters' ) ) {
		/**
		 * Filter the value of jetpack_is_mobile before it is calculated.
		 *
		 * Passing a truthy value to the filter will short-circuit determining the
		 * mobile type, returning the passed value instead.
		 *
		 * @since  4.2.0
		 *
		 * @param bool|string $matches Boolean if current UA matches $kind or not. If
		 *                             $return_matched_agent is true, should return the UA string
		 * @param string      $kind Category of mobile device being checked
		 * @param bool        $return_matched_agent Boolean indicating if the UA should be returned
		 */
		$pre = apply_filters( 'pre_jetpack_is_mobile', null, $kind, $return_matched_agent );

		if ( null !== $pre ) {
			return $pre;
		}
	}

	$ua_info = new Jetpack_User_Agent_Info();

	if ( empty( $_SERVER['HTTP_USER_AGENT'] ) || strpos( strtolower( $_SERVER['HTTP_USER_AGENT'] ), 'ipad' ) ) {
		return false;
	}

	// Remove Samsung Galaxy tablets (SCH-I800) from being mobile devices
	if ( strpos( strtolower( $_SERVER['HTTP_USER_AGENT'] ) , 'sch-i800') ) {
		return false;
	}

	if( $ua_info->is_android_tablet() &&  $ua_info->is_kindle_touch() === false ) {
		return false;
	}

	if( $ua_info->is_blackberry_tablet() ) {
		return false;
	}

	if ( $first_run ) {
		$first_run = false;

		//checks for iPhoneTier devices & RichCSS devices
		if ( $ua_info->isTierIphone() || $ua_info->isTierRichCSS() ) {
			$kinds['smart'] = true;
			$matched_agent  = $ua_info->matched_agent;
		}

		if ( ! $kinds['smart'] ) {
			// if smart, we are not dumb so no need to check
			$dumb_agents = $ua_info->dumb_agents;
			$agent       = strtolower( $_SERVER['HTTP_USER_AGENT'] );

			foreach ( $dumb_agents as $dumb_agent ) {
				if ( false !== strpos( $agent, $dumb_agent ) ) {
					$kinds['dumb'] = true;
					$matched_agent = $dumb_agent;

					break;
				}
			}

			if ( ! $kinds['dumb'] ) {
				if ( isset( $_SERVER['HTTP_X_WAP_PROFILE'] ) ) {
					$kinds['dumb'] = true;
					$matched_agent = 'http_x_wap_profile';
				} elseif ( isset( $_SERVER['HTTP_ACCEPT']) && ( preg_match( '/wap\.|\.wap/i', $_SERVER['HTTP_ACCEPT'] ) || false !== strpos( strtolower( $_SERVER['HTTP_ACCEPT'] ), 'application/vnd.wap.xhtml+xml' ) ) ) {
					$kinds['dumb'] = true;
					$matched_agent = 'vnd.wap.xhtml+xml';
				}
			}
		}

		if ( $kinds['dumb'] || $kinds['smart'] ) {
			$kinds['any'] = true;
		}
	}

	$value = $kinds[ $kind ];

	if ( $return_matched_agent ) {
		$value = $matched_agent;
	}

	if ( function_exists( 'apply_filters' ) ) {
		/**
		 * Filter the value of jetpack_is_mobile
		 *
		 * @since  4.2.0
		 *
		 * @param bool|string $matches Boolean if current UA matches $kind or not. If
		 *                             $return_matched_agent is true, should return the UA string
		 * @param string      $kind Category of mobile device being checked
		 * @param bool        $return_matched_agent Boolean indicating if the UA should be returned
		 */
		$value = apply_filters( 'jetpack_is_mobile', $value, $kind, $return_matched_agent );
	}

	return $value;
}

class Jetpack_User_Agent_Info {

	public $useragent;
	public $matched_agent;
	public $isTierIphone; //Stores whether is the iPhone tier of devices.
	public $isTierRichCss; //Stores whether the device can probably support Rich CSS, but JavaScript (jQuery) support is not assumed.
	public $isTierGenericMobile; //Stores whether it is another mobile device, which cannot be assumed to support CSS or JS (eg, older BlackBerry, RAZR)

    private $_platform = null; //Stores the device platform name
	const PLATFORM_WINDOWS 			= 'windows';
	const PLATFORM_IPHONE 			= 'iphone';
	const PLATFORM_IPOD 			= 'ipod';
	const PLATFORM_IPAD 			= 'ipad';
	const PLATFORM_BLACKBERRY 		= 'blackberry';
	const PLATFORM_BLACKBERRY_10 	= 'blackberry_10';
	const PLATFORM_SYMBIAN			= 'symbian_series60';
	const PLATFORM_SYMBIAN_S40		= 'symbian_series40';
	const PLATFORM_J2ME_MIDP		= 'j2me_midp';
	const PLATFORM_ANDROID 			= 'android';
	const PLATFORM_ANDROID_TABLET	= 'android_tablet';
	const PLATFORM_FIREFOX_OS		= 'firefoxOS';

	public $dumb_agents = array(
		'nokia', 'blackberry', 'philips', 'samsung', 'sanyo', 'sony', 'panasonic', 'webos',
		'ericsson', 'alcatel', 'palm',
		'windows ce', 'opera mini', 'series60', 'series40',
		'au-mic,', 'audiovox', 'avantgo', 'blazer',
		'danger', 'docomo', 'epoc',
		'ericy', 'i-mode', 'ipaq',  'midp-',
		'mot-', 'netfront', 'nitro',
		'palmsource',  'pocketpc', 'portalmmm',
		'rover', 'sie-',
		'symbian', 'cldc-', 'j2me',
		'smartphone', 'up.browser', 'up.link',
		'up.link', 'vodafone/', 'wap1.', 'wap2.', 'mobile', 'googlebot-mobile',
	);

   //The constructor. Initializes default variables.
   function __construct()
   {
   		if ( !empty( $_SERVER['HTTP_USER_AGENT'] ) )
       		$this->useragent = strtolower( $_SERVER['HTTP_USER_AGENT'] );
   }

   /**
    * This method detects the mobile User Agent name.
    *
    * @return string The matched User Agent name, false otherwise.
    */
   function get_mobile_user_agent_name() {
   		if( $this->is_chrome_for_iOS( ) ) //keep this check before the safari rule
   			return 'chrome-for-ios';
	   	elseif ( $this->is_iphone_or_ipod( 'iphone-safari' ) )
	 	  	return  'iphone';
	   	elseif ( $this->is_ipad( 'ipad-safari' ) )
	   		return 'ipad';
	   	elseif ( $this->is_android_tablet() ) //keep this check before the android rule
	   		return 'android_tablet';
	   	elseif ( $this->is_android() )
	   		return 'android';
	   	elseif ( $this->is_blackberry_10() )
	   		return 'blackberry_10';
	   	elseif ( $this->is_blackbeberry() )
	   		return 'blackberry';
	   	elseif ( $this->is_WindowsPhone7() )
	   		return 'win7';
	   	elseif ( $this->is_windows_phone_8() )
	   		return 'winphone8';
	   	elseif ( $this->is_opera_mini() )
	   		return 'opera-mini';
		elseif ( $this->is_opera_mini_dumb() )
	   		return 'opera-mini-dumb';
	   	elseif ( $this->is_opera_mobile() )
	   		return 'opera-mobi';
	   	elseif ( $this->is_blackberry_tablet() )
	   		return 'blackberry_tablet';
	   	elseif ( $this->is_kindle_fire() )
	   		return 'kindle-fire';
	   	elseif ( $this->is_PalmWebOS() )
	   		return 'webos';
	   	elseif ( $this->is_S60_OSSBrowser() )
	   		return 'series60';
	   	elseif ( $this->is_firefox_os() )
	   	   	return 'firefoxOS';
	   	elseif ( $this->is_firefox_mobile() )
	   		return 'firefox_mobile';
	   	elseif ( $this->is_MaemoTablet() )
	   		return 'maemo';
		elseif ( $this->is_MeeGo() )
	   		return 'meego';
	   	elseif( $this->is_TouchPad() )
	   		return 'hp_tablet';
	    elseif ( $this->is_facebook_for_iphone() )
 	  		return  'facebook-for-iphone';
 	  	elseif ( $this->is_facebook_for_ipad() )
 	  		return  'facebook-for-ipad';
   		elseif ( $this->is_twitter_for_iphone() )
 	  		return  'twitter-for-iphone';
 	  	elseif ( $this->is_twitter_for_ipad() )
 	  		return  'twitter-for-ipad';
 	  	elseif ( $this->is_wordpress_for_ios() )
 	  		return  'ios-app';
	   	elseif ( $this->is_iphone_or_ipod( 'iphone-not-safari' ) )
	 	  	return  'iphone-unknown';
	   	elseif ( $this->is_ipad( 'ipad-not-safari' ) )
	   		return 'ipad-unknown';
	   	elseif ( $this->is_Nintendo_3DS() )
	   		return 'nintendo-3ds';
	   	else {
	   		$agent = strtolower( $_SERVER['HTTP_USER_AGENT'] );
	   		$dumb_agents = $this->dumb_agents;
	   		foreach ( $dumb_agents as $dumb_agent ) {
	   			if ( false !== strpos( $agent, $dumb_agent ) ) {
	   				return $dumb_agent;
	   			}
	   		}
	   	}

	   	return false;
   }

   /**
    * This method detects the mobile device's platform. All return strings are from the class constants.
    * Note that this function returns the platform name, not the UA name/type. You should use a different function
    * if you need to test the UA capabilites.
    *
    * @return string Name of the platform, false otherwise.
    */
   public function get_platform() {
   	if ( isset( $this->_platform ) ) {
   		return $this->_platform;
   	}

    if ( strpos( $this->useragent, 'windows phone' ) !== false ) {
   		$this->_platform = self::PLATFORM_WINDOWS;
   	}
   	elseif ( strpos( $this->useragent, 'windows ce' ) !== false ) {
   		$this->_platform = self::PLATFORM_WINDOWS;
   	}
   	elseif ( strpos( $this->useragent, 'ipad' ) !== false ) {
   		$this->_platform = self::PLATFORM_IPAD;
   	}
   	else if ( strpos( $this->useragent, 'ipod' ) !== false ) {
   		$this->_platform = self::PLATFORM_IPOD;
   	}
   	else if ( strpos( $this->useragent, 'iphone' ) !== false ) {
   		$this->_platform = self::PLATFORM_IPHONE;
   	}
   	elseif ( strpos( $this->useragent, 'android' ) !== false ) {
   	 if ( $this->is_android_tablet() )
   		 $this->_platform = self::PLATFORM_ANDROID_TABLET;
   	 else
   		$this->_platform = self::PLATFORM_ANDROID;
   	}
    elseif ( $this->is_kindle_fire() ) {
   		$this->_platform = self::PLATFORM_ANDROID_TABLET;
   	}
   	elseif ( $this->is_blackberry_10() ) {
   		$this->_platform = self::PLATFORM_BLACKBERRY_10;
   	}
   	elseif ( strpos( $this->useragent, 'blackberry' ) !== false ) {
   		$this->_platform = self::PLATFORM_BLACKBERRY;
   	}
   	elseif ( $this->is_blackberry_tablet() ) {
   		$this->_platform = self::PLATFORM_BLACKBERRY;
   	}
    elseif ( $this->is_symbian_platform() ) {
   		$this->_platform = self::PLATFORM_SYMBIAN;
   	}
    elseif ( $this->is_symbian_s40_platform() ) {
   		$this->_platform = self::PLATFORM_SYMBIAN_S40;
   	}
    elseif ( $this->is_J2ME_platform() ) {
   		$this->_platform = self::PLATFORM_J2ME_MIDP;
   	}
   	elseif ( $this->is_firefox_os() ) {
   		$this->_platform = self::PLATFORM_FIREFOX_OS;
   	}
   	else
   		$this->_platform = false;

   		return $this->_platform;
   }

	/*
	 * This method detects for UA which can display iPhone-optimized web content.
	 * Includes iPhone, iPod Touch, Android, WebOS, Fennec (Firefox mobile), etc.
	 *
	 */
	function isTierIphone() {
		if ( isset( $this->isTierIphone ) ) {
			return $this->isTierIphone;
		}
		if ( $this->is_iphoneOrIpod() ) {
			$this->matched_agent = 'iphone';
			$this->isTierIphone = true;
			$this->isTierRichCss = false;
			$this->isTierGenericMobile = false;
		}
		elseif ( $this->is_android() ) {
			$this->matched_agent = 'android';
			$this->isTierIphone = true;
			$this->isTierRichCss = false;
			$this->isTierGenericMobile = false;
		}
		elseif ( $this->is_windows_phone_8() ) {
			$this->matched_agent = 'winphone8';
			$this->isTierIphone = true;
			$this->isTierRichCss = false;
			$this->isTierGenericMobile = false;
		}
		elseif ( $this->is_WindowsPhone7() ) {
			$this->matched_agent = 'win7';
			$this->isTierIphone = true;
			$this->isTierRichCss = false;
			$this->isTierGenericMobile = false;
		}
		elseif ( $this->is_blackberry_10() ) {
			$this->matched_agent = 'blackberry-10';
			$this->isTierIphone = true;
			$this->isTierRichCss = false;
			$this->isTierGenericMobile = false;
		}
		elseif ( $this->is_blackbeberry() && $this->detect_blackberry_browser_version() == 'blackberry-webkit' ) {
			$this->matched_agent = 'blackberry-webkit';
			$this->isTierIphone = true;
			$this->isTierRichCss = false;
			$this->isTierGenericMobile = false;
		}
		elseif ( $this->is_blackberry_tablet() ) {
			$this->matched_agent = 'blackberry_tablet';
			$this->isTierIphone = true;
			$this->isTierRichCss = false;
			$this->isTierGenericMobile = false;
		}
		elseif ( $this->is_PalmWebOS() ) {
			$this->matched_agent = 'webos';
			$this->isTierIphone = true;
			$this->isTierRichCss = false;
			$this->isTierGenericMobile = false;
		}
		elseif ( $this->is_TouchPad() ) {
			$this->matched_agent = 'hp_tablet';
			$this->isTierIphone = true;
			$this->isTierRichCss = false;
			$this->isTierGenericMobile = false;
		}
		elseif ( $this->is_firefox_os() ) {
			$this->matched_agent = 'firefoxOS';
			$this->isTierIphone = true;
			$this->isTierRichCss = false;
			$this->isTierGenericMobile = false;
		}
		elseif ( $this->is_firefox_mobile() ) {
			$this->matched_agent = 'fennec';
			$this->isTierIphone = true;
			$this->isTierRichCss = false;
			$this->isTierGenericMobile = false;
		}
		elseif ( $this->is_opera_mobile() ) {
			$this->matched_agent = 'opera-mobi';
			$this->isTierIphone = true;
			$this->isTierRichCss = false;
			$this->isTierGenericMobile = false;
		}
		elseif ( $this->is_MaemoTablet() ) {
			$this->matched_agent = 'maemo';
			$this->isTierIphone = true;
			$this->isTierRichCss = false;
			$this->isTierGenericMobile = false;
		}
		elseif ( $this->is_MeeGo() ) {
			$this->matched_agent = 'meego';
			$this->isTierIphone = true;
			$this->isTierRichCss = false;
			$this->isTierGenericMobile = false;
		}
		elseif ( $this->is_kindle_touch() ) {
			$this->matched_agent = 'kindle-touch';
			$this->isTierIphone = true;
			$this->isTierRichCss = false;
			$this->isTierGenericMobile = false;
		}
		elseif ( $this->is_Nintendo_3DS() ) {
			$this->matched_agent = 'nintendo-3ds';
			$this->isTierIphone = true;
			$this->isTierRichCss = false;
			$this->isTierGenericMobile = false;
		}
		else {
			$this->isTierIphone = false;
		}
		return $this->isTierIphone;
	}

	/*
	 * This method detects for UA which are likely to be capable
	 * but may not necessarily support JavaScript.
	 * Excludes all iPhone Tier UA.
	 *
	 */
	function isTierRichCss(){
		if ( isset( $this->isTierRichCss ) ) {
			return $this->isTierRichCss;
		}
		if ($this->isTierIphone())
		return false;

		//The following devices are explicitly ok.
		if ( $this->is_S60_OSSBrowser() ) {
			$this->matched_agent = 'series60';
			$this->isTierIphone = false;
			$this->isTierRichCss = true;
			$this->isTierGenericMobile = false;
		}
		elseif ( $this->is_opera_mini() ) {
			$this->matched_agent = 'opera-mini';
			$this->isTierIphone = false;
			$this->isTierRichCss = true;
			$this->isTierGenericMobile = false;
		}
		elseif ( $this->is_blackbeberry() ) {
			$detectedDevice = $this->detect_blackberry_browser_version();
			if ( $detectedDevice === 'blackberry-5' || $detectedDevice == 'blackberry-4.7' || $detectedDevice === 'blackberry-4.6' ) {
				$this->matched_agent = $detectedDevice;
				$this->isTierIphone = false;
				$this->isTierRichCss = true;
				$this->isTierGenericMobile = false;
			}
		}
		else {
			$this->isTierRichCss = false;
		}

		return $this->isTierRichCss;
	}

	// Detects if the user is using a tablet.
	// props Corey Gilmore, BGR.com
	static function is_tablet() {
		return ( 0 // never true, but makes it easier to manage our list of tablet conditions
				||  self::is_ipad()
				||  self::is_android_tablet()
				||  self::is_blackberry_tablet()
				||  self::is_kindle_fire()
				||  self::is_MaemoTablet()
				||  self::is_TouchPad()
		);
	}

	/*
	 *  Detects if the current UA is the default iPhone or iPod Touch Browser.
	 *
	 *  DEPRECATED: use is_iphone_or_ipod
	 *
	 */
	static function is_iphoneOrIpod(){

		if ( empty( $_SERVER['HTTP_USER_AGENT'] ) )
			return false;

		$ua = strtolower( $_SERVER['HTTP_USER_AGENT'] );
		if ( ( strpos( $ua, 'iphone' ) !== false ) || ( strpos( $ua,'ipod' ) !== false ) ) {
			if ( self::is_opera_mini() || self::is_opera_mobile() || self::is_firefox_mobile() )
	   			return false;
	   		else
	   			return true;
		}
		else
			return false;
	}


	/*
	 *  Detects if the current UA is iPhone Mobile Safari or another iPhone or iPod Touch Browser.
	 *
	 *  They type can check for any iPhone, an iPhone using Safari, or an iPhone using something other than Safari.
	 *
	 *  Note: If you want to check for Opera mini, Opera mobile or Firefox mobile (or any 3rd party iPhone browser),
	 *  you should put the check condition before the check for 'iphone-any' or 'iphone-not-safari'.
	 *  Otherwise those browsers will be 'catched' by the iphone string.
	 *
	 */
	static function is_iphone_or_ipod( $type = 'iphone-any' ) {

		if ( empty( $_SERVER['HTTP_USER_AGENT'] ) )
			return false;

		$ua = strtolower( $_SERVER['HTTP_USER_AGENT'] );
		$is_iphone = ( strpos( $ua, 'iphone' ) !== false ) || ( strpos( $ua,'ipod' ) !== false );
		$is_safari = ( false !== strpos( $ua, 'safari' ) );

		if ( 'iphone-safari' == $type )
			return $is_iphone && $is_safari;
		elseif ( 'iphone-not-safari' == $type )
			return $is_iphone && !$is_safari;
		else
			return $is_iphone;
	}


	/*
	*  Detects if the current UA is Chrome for iOS
	*
	*  The User-Agent string in Chrome for iOS is the same as the Mobile Safari User-Agent, with CriOS/<ChromeRevision> instead of Version/<VersionNum>.
	*  - Mozilla/5.0 (iPhone; U; CPU iPhone OS 5_1_1 like Mac OS X; en) AppleWebKit/534.46.0 (KHTML, like Gecko) CriOS/19.0.1084.60 Mobile/9B206 Safari/7534.48.3
	*/
	static function is_chrome_for_iOS( ) {
		if ( empty( $_SERVER['HTTP_USER_AGENT'] ) )
			return false;

		if ( self::is_iphone_or_ipod( 'iphone-safari' ) === false ) return false;

		$ua = strtolower( $_SERVER['HTTP_USER_AGENT'] );

		if ( strpos( $ua, 'crios/' ) !== false )
			return true;
		else
			return false;
	}


	/*
	 *  Detects if the current UA is Twitter for iPhone
	 *
	 * Mozilla/5.0 (iPhone; U; CPU iPhone OS 4_3_5 like Mac OS X; nb-no) AppleWebKit/533.17.9 (KHTML, like Gecko) Mobile/8L1 Twitter for iPhone
	 * Mozilla/5.0 (iPhone; CPU iPhone OS 5_1_1 like Mac OS X) AppleWebKit/534.46 (KHTML, like Gecko) Mobile/9B206 Twitter for iPhone
	 *
	 */
	static function is_twitter_for_iphone( ) {
		if ( empty( $_SERVER['HTTP_USER_AGENT'] ) )
			return false;

		$ua = strtolower( $_SERVER['HTTP_USER_AGENT'] );

		if ( strpos( $ua, 'ipad' ) !== false )
			return false;

		if ( strpos( $ua, 'twitter for iphone' ) !== false )
			return true;
		else
			return false;
	}

	/*
	 * Detects if the current UA is Twitter for iPad
	 *
	 * Old version 4.X - Mozilla/5.0 (iPad; U; CPU OS 4_3_5 like Mac OS X; en-us) AppleWebKit/533.17.9 (KHTML, like Gecko) Mobile/8L1 Twitter for iPad
	 * Ver 5.0 or Higher - Mozilla/5.0 (iPad; CPU OS 5_1_1 like Mac OS X) AppleWebKit/534.46 (KHTML, like Gecko) Mobile/9B206 Twitter for iPhone
	 *
	 */
	static function is_twitter_for_ipad( ) {
		if ( empty( $_SERVER['HTTP_USER_AGENT'] ) )
			return false;

		$ua = strtolower( $_SERVER['HTTP_USER_AGENT'] );

		if ( strpos( $ua, 'twitter for ipad' ) !== false )
			return true;
		elseif( strpos( $ua, 'ipad' ) !== false && strpos( $ua, 'twitter for iphone' ) !== false )
			return true;
		else
			return false;
	}


	/*
	 * Detects if the current UA is Facebook for iPhone
	 * - Facebook 4020.0 (iPhone; iPhone OS 5.0.1; fr_FR)
	 * - Mozilla/5.0 (iPhone; U; CPU iPhone OS 5_0 like Mac OS X; en_US) AppleWebKit (KHTML, like Gecko) Mobile [FBAN/FBForIPhone;FBAV/4.0.2;FBBV/4020.0;FBDV/iPhone3,1;FBMD/iPhone;FBSN/iPhone OS;FBSV/5.0;FBSS/2; FBCR/O2;FBID/phone;FBLC/en_US;FBSF/2.0]
	 * - Mozilla/5.0 (iPhone; CPU iPhone OS 5_1_1 like Mac OS X) AppleWebKit/534.46 (KHTML, like Gecko) Mobile/9B206 [FBAN/FBIOS;FBAV/5.0;FBBV/47423;FBDV/iPhone3,1;FBMD/iPhone;FBSN/iPhone OS;FBSV/5.1.1;FBSS/2; FBCR/3ITA;FBID/phone;FBLC/en_US]
	 */
	static function is_facebook_for_iphone( ) {
		if ( empty( $_SERVER['HTTP_USER_AGENT'] ) )
			return false;

		$ua = strtolower( $_SERVER['HTTP_USER_AGENT'] );

		if( strpos( $ua, 'iphone' ) === false )
			return false;

		if ( strpos( $ua, 'facebook' ) !== false  && strpos( $ua, 'ipad' ) === false )
			return true;
		else if ( strpos( $ua, 'fbforiphone' ) !== false && strpos( $ua, 'tablet' ) === false )
			return true;
		else if ( strpos( $ua, 'fban/fbios;' ) !== false && strpos( $ua, 'tablet' ) === false ) //FB app v5.0 or higher
			return true;
		else
			return false;
	}

	/*
	 * Detects if the current UA is Facebook for iPad
	 * - Facebook 4020.0 (iPad; iPhone OS 5.0.1; en_US)
	 * - Mozilla/5.0 (iPad; U; CPU iPhone OS 5_0 like Mac OS X; en_US) AppleWebKit (KHTML, like Gecko) Mobile [FBAN/FBForIPhone;FBAV/4.0.2;FBBV/4020.0;FBDV/iPad2,1;FBMD/iPad;FBSN/iPhone OS;FBSV/5.0;FBSS/1; FBCR/;FBID/tablet;FBLC/en_US;FBSF/1.0]
	 * - Mozilla/5.0 (iPad; CPU OS 6_0 like Mac OS X) AppleWebKit/536.26 (KHTML, like Gecko) Mobile/10A403 [FBAN/FBIOS;FBAV/5.0;FBBV/47423;FBDV/iPad2,1;FBMD/iPad;FBSN/iPhone OS;FBSV/6.0;FBSS/1; FBCR/;FBID/tablet;FBLC/en_US]
	 */
	static function is_facebook_for_ipad( ) {
		if ( empty( $_SERVER['HTTP_USER_AGENT'] ) )
			return false;

		$ua = strtolower( $_SERVER['HTTP_USER_AGENT'] );

		if ( strpos( $ua, 'ipad' ) === false )
			return false;

		if ( strpos( $ua, 'facebook' ) !== false || strpos( $ua, 'fbforiphone' ) !== false  || strpos( $ua, 'fban/fbios;' ) !== false )
			return true;
		else
			return false;
	}

	/*
	 *  Detects if the current UA is WordPress for iOS
	 */
	static function is_wordpress_for_ios( ) {
		if ( empty( $_SERVER['HTTP_USER_AGENT'] ) )
			return false;

		$ua = strtolower( $_SERVER['HTTP_USER_AGENT'] );
		if ( strpos( $ua, 'wp-iphone' ) !== false )
			return true;
		else
			return false;
	}

	/*
	 * Detects if the current device is an iPad.
	 * They type can check for any iPad, an iPad using Safari, or an iPad using something other than Safari.
	 *
	 * Note: If you want to check for Opera mini, Opera mobile or Firefox mobile (or any 3rd party iPad browser),
	 * you should put the check condition before the check for 'iphone-any' or 'iphone-not-safari'.
	 * Otherwise those browsers will be 'catched' by the ipad string.
	 *
	*/
	static function is_ipad( $type = 'ipad-any' ) {

		if ( empty( $_SERVER['HTTP_USER_AGENT'] ) )
			return false;

		$ua = strtolower( $_SERVER['HTTP_USER_AGENT'] );

		$is_ipad = ( false !== strpos( $ua, 'ipad' ) );
		$is_safari = ( false !== strpos( $ua, 'safari' ) );

		if ( 'ipad-safari' == $type )
			return $is_ipad && $is_safari;
		elseif ( 'ipad-not-safari' == $type )
			return $is_ipad && !$is_safari;
		else
			return $is_ipad;
	}

	/*
	 * Detects if the current browser is Firefox Mobile (Fennec)
	 *
	 * http://www.useragentstring.com/pages/Fennec/
	 * Mozilla/5.0 (Windows NT 6.1; WOW64; rv:2.1.1) Gecko/20110415 Firefox/4.0.2pre Fennec/4.0.1
	 * Mozilla/5.0 (X11; U; Linux i686; en-US; rv:1.9.1b2pre) Gecko/20081015 Fennec/1.0a1
	 */
	static function is_firefox_mobile( ) {

		if ( empty( $_SERVER['HTTP_USER_AGENT'] ) )
			return false;

		$ua = strtolower( $_SERVER['HTTP_USER_AGENT'] );

		if ( strpos( $ua, 'fennec' ) !== false )
			return true;
		else
			return false;
	}


	/*
	 * Detects if the current browser is FirefoxOS Native browser
	*
	* Mozilla/5.0 (Mobile; rv:14.0) Gecko/14.0 Firefox/14.0
	*
	*/
	static function is_firefox_os( ) {

		if ( empty( $_SERVER['HTTP_USER_AGENT'] ) )
			return false;

		$ua = strtolower( $_SERVER['HTTP_USER_AGENT'] );

		if ( strpos( $ua, 'mozilla' ) !== false && strpos( $ua, 'mobile' ) !== false && strpos( $ua, 'gecko' ) !== false && strpos( $ua, 'firefox' ) !== false)
			return true;
		else
			return false;
	}


	/*
	 * Detects if the current browser is Opera Mobile
	 *
	 * What is the difference between Opera Mobile and Opera Mini?
	 * - Opera Mobile is a full Internet browser for mobile devices.
	 * - Opera Mini always uses a transcoder to convert the page for a small display.
	 * (it uses Opera advanced server compression technology to compress web content before it gets to a device.
	 *  The rendering engine is on Opera's server.)
	 *
	 * Opera/9.80 (Windows NT 6.1; Opera Mobi/14316; U; en) Presto/2.7.81 Version/11.00"
	 * Opera/9.50 (Nintendo DSi; Opera/507; U; en-US)
	 */
	static function is_opera_mobile( ) {

		if ( empty( $_SERVER['HTTP_USER_AGENT'] ) )
			return false;

		$ua = strtolower( $_SERVER['HTTP_USER_AGENT'] );

		if ( strpos( $ua, 'opera' ) !== false && strpos( $ua, 'mobi' ) !== false )
			return true;
		elseif ( strpos( $ua, 'opera' ) !== false && strpos( $ua, 'nintendo dsi' ) !== false )
			return true;
		else
			return false;
	}


	/*
	 * Detects if the current browser is Opera Mini
	 *
	 * Opera/8.01 (J2ME/MIDP; Opera Mini/3.0.6306/1528; en; U; ssr)
	 * Opera/9.80 (Android;Opera Mini/6.0.24212/24.746 U;en) Presto/2.5.25 Version/10.5454
	 * Opera/9.80 (iPhone; Opera Mini/5.0.019802/18.738; U; en) Presto/2.4.15
	 * Opera/9.80 (J2ME/iPhone;Opera Mini/5.0.019802/886; U; ja) Presto/2.4.15
	 * Opera/9.80 (J2ME/iPhone;Opera Mini/5.0.019802/886; U; ja) Presto/2.4.15
	 * Opera/9.80 (Series 60; Opera Mini/5.1.22783/23.334; U; en) Presto/2.5.25 Version/10.54
	 * Opera/9.80 (BlackBerry; Opera Mini/5.1.22303/22.387; U; en) Presto/2.5.25 Version/10.54
	 *
	 */
	static function is_opera_mini( ) {

		if ( empty( $_SERVER['HTTP_USER_AGENT'] ) )
			return false;

		$ua = strtolower( $_SERVER['HTTP_USER_AGENT'] );

		if ( strpos( $ua, 'opera' ) !== false && strpos( $ua, 'mini' ) !== false )
			return true;
		else
			return false;
	}

	/*
	 * Detects if the current browser is Opera Mini, but not on a smart device OS(Android, iOS, etc)
	 * Used to send users on dumb devices to m.wor
	 */
	static function is_opera_mini_dumb( ) {

		if ( empty( $_SERVER['HTTP_USER_AGENT'] ) )
			return false;
		$ua = strtolower( $_SERVER['HTTP_USER_AGENT'] );

		if ( self::is_opera_mini() ) {
			if ( strpos( $ua, 'android' ) !== false  || strpos( $ua, 'iphone' ) !== false || strpos( $ua, 'ipod' ) !== false
		 	|| strpos( $ua, 'ipad' ) !== false || strpos( $ua, 'blackberry' ) !== false)
				return false;
			else
				return true;
		} else {
			return false;
		}
	}

	/*
	 * Detects if the current browser is Opera Mobile or Mini.
	 * DEPRECATED: use is_opera_mobile or is_opera_mini
	 *
	 * Opera Mini 5 Beta: Opera/9.80 (J2ME/MIDP; Opera Mini/5.0.15650/756; U; en) Presto/2.2.0
	 * Opera Mini 8: Opera/8.01 (J2ME/MIDP; Opera Mini/3.0.6306/1528; en; U; ssr)
	 */
	static function is_OperaMobile() {
		_deprecated_function( __FUNCTION__, 'always', 'is_opera_mini() or is_opera_mobile()' );

		if ( empty( $_SERVER['HTTP_USER_AGENT'] ) )
		return false;

		$ua = strtolower( $_SERVER['HTTP_USER_AGENT'] );

		if ( strpos( $ua, 'opera' ) !== false ) {
			if ( ( strpos( $ua, 'mini' ) !== false ) || ( strpos( $ua,'mobi'  ) !== false ) )
				return true;
			else
				return false;
		} else {
			return false;
		}
	}

	/*
	 * Detects if the current browser is a Windows Phone 7 device.
	 * ex: Mozilla/4.0 (compatible; MSIE 7.0; Windows Phone OS 7.0; Trident/3.1; IEMobile/7.0; LG; GW910)
	 */
	static function is_WindowsPhone7() {
		if ( empty( $_SERVER['HTTP_USER_AGENT'] ) )
			return false;

		$ua = strtolower( $_SERVER['HTTP_USER_AGENT'] );

		if ( strpos( $ua, 'windows phone os 7' ) === false ) {
			return false;
		} else {
			if ( self::is_opera_mini() || self::is_opera_mobile() || self::is_firefox_mobile() )
	   			return false;
	   		else
	   			return true;
		}
	}

	/*
	 * Detects if the current browser is a Windows Phone 8 device.
	 * ex: Mozilla/5.0 (compatible; MSIE 10.0; Windows Phone 8.0; Trident/6.0; ARM; Touch; IEMobile/10.0; <Manufacturer>; <Device> [;<Operator>])
	 */
	static function is_windows_phone_8() {
		if ( empty( $_SERVER['HTTP_USER_AGENT'] ) )
			return false;

		$ua = strtolower( $_SERVER['HTTP_USER_AGENT'] );
		if ( strpos( $ua, 'windows phone 8' ) === false ) {
			return false;
		} else {
			return true;
		}
	}


	/*
	 * Detects if the current browser is on a Palm device running the new WebOS. This EXCLUDES TouchPad.
	 *
	 * ex1: Mozilla/5.0 (webOS/1.4.0; U; en-US) AppleWebKit/532.2 (KHTML, like Gecko) Version/1.0 Safari/532.2 Pre/1.1
	 * ex2: Mozilla/5.0 (webOS/1.4.0; U; en-US) AppleWebKit/532.2 (KHTML, like Gecko) Version/1.0 Safari/532.2 Pixi/1.1
	 *
	 */
	static function is_PalmWebOS() {
		if ( empty( $_SERVER['HTTP_USER_AGENT'] ) )
			return false;

		$ua = strtolower( $_SERVER['HTTP_USER_AGENT'] );

		if ( strpos( $ua, 'webos' ) === false ) {
	   		return false;
		} else {
			if ( self::is_opera_mini() || self::is_opera_mobile() || self::is_firefox_mobile() )
	   			return false;
	   		else
	   			return true;
		}
	}

	/*
	 * Detects if the current browser is the HP TouchPad default browser. This excludes phones wt WebOS.
	 *
	 * TouchPad Emulator: Mozilla/5.0 (hp-desktop; Linux; hpwOS/2.0; U; it-IT) AppleWebKit/534.6 (KHTML, like Gecko) wOSBrowser/233.70 Safari/534.6 Desktop/1.0
	 * TouchPad: Mozilla/5.0 (hp-tablet; Linux; hpwOS/3.0.0; U; en-US) AppleWebKit/534.6 (KHTML, like Gecko) wOSBrowser/233.70 Safari/534.6 TouchPad/1.0
	 *
	 */
	static function is_TouchPad() {
		if ( empty( $_SERVER['HTTP_USER_AGENT'] ) )
		return false;

		$http_user_agent = strtolower( $_SERVER['HTTP_USER_AGENT'] );
		if ( false !== strpos( $http_user_agent, 'hp-tablet' )  || false !== strpos( $http_user_agent, 'hpwos' ) || false !== strpos( $http_user_agent, 'touchpad' ) ) {
			if ( self::is_opera_mini() || self::is_opera_mobile() || self::is_firefox_mobile() )
	   			return false;
	   		else
	   			return true;
		}
		else
			return false;
	}


	/*
	 * Detects if the current browser is the Series 60 Open Source Browser.
	 *
	 * OSS Browser 3.2 on E75: Mozilla/5.0 (SymbianOS/9.3; U; Series60/3.2 NokiaE75-1/110.48.125 Profile/MIDP-2.1 Configuration/CLDC-1.1 ) AppleWebKit/413 (KHTML, like Gecko) Safari/413
	 *
	 * 7.0 Browser (Nokia 5800 XpressMusic (v21.0.025)) : Mozilla/5.0 (SymbianOS/9.4; U; Series60/5.0 Nokia5800d-1/21.0.025; Profile/MIDP-2.1 Configuration/CLDC-1.1 ) AppleWebKit/413 (KHTML, like Gecko) Safari/413
	 *
	 * Browser 7.1 (Nokia N97 (v12.0.024)) : Mozilla/5.0 (SymbianOS/9.4; Series60/5.0 NokiaN97-1/12.0.024; Profile/MIDP-2.1 Configuration/CLDC-1.1; en-us) AppleWebKit/525 (KHTML, like Gecko) BrowserNG/7.1.12344
	 *
	 */
	static function is_S60_OSSBrowser() {

		if ( empty( $_SERVER['HTTP_USER_AGENT'] ) )
		return false;

		$agent = strtolower( $_SERVER['HTTP_USER_AGENT'] );
		if ( self::is_opera_mini() || self::is_opera_mobile() || self::is_firefox_mobile() )
	   		return false;

		$pos_webkit = strpos( $agent, 'webkit' );
		if ( $pos_webkit !== false ) {
			//First, test for WebKit, then make sure it's either Symbian or S60.
			if ( strpos( $agent, 'symbian' ) !== false || strpos( $agent, 'series60' ) !== false ) {
		   			return true;
			} else
				return false;
		} elseif ( strpos( $agent, 'symbianos' ) !== false && strpos( $agent,'series60' ) !== false ) {
			return true;
		} elseif ( strpos( $agent, 'nokia' ) !== false && strpos( $agent,'series60' ) !== false ) {
			return true;
		}

	    return false;
	}

	/*
	 *
	 * Detects if the device platform is the Symbian Series 60.
	 *
	 */
	static function is_symbian_platform() {

		if ( empty( $_SERVER['HTTP_USER_AGENT'] ) )
		return false;

		$agent = strtolower( $_SERVER['HTTP_USER_AGENT'] );

		$pos_webkit = strpos( $agent, 'webkit' );
		if ( $pos_webkit !== false ) {
			//First, test for WebKit, then make sure it's either Symbian or S60.
			if ( strpos( $agent, 'symbian' ) !== false || strpos( $agent, 'series60' ) !== false ) {
		   			return true;
			} else
				return false;
		} elseif ( strpos( $agent, 'symbianos' ) !== false && strpos( $agent,'series60' ) !== false ) {
			return true;
		} elseif ( strpos( $agent, 'nokia' ) !== false && strpos( $agent,'series60' ) !== false ) {
			return true;
		} elseif ( strpos( $agent, 'opera mini' ) !== false ) {
			if( strpos( $agent,'symbianos' ) !== false || strpos( $agent,'symbos' ) !== false || strpos( $agent,'series 60' ) !== false )
			return true;
		}

	    return false;
	}

	/*
	 *
	 * Detects if the device platform is the Symbian Series 40.
	 * Nokia Browser for Series 40 is a proxy based browser, previously known as Ovi Browser.
	 * This browser will report 'NokiaBrowser' in the header, however some older version will also report 'OviBrowser'.
	 *
	 */
	static function is_symbian_s40_platform() {

		if ( empty( $_SERVER['HTTP_USER_AGENT'] ) )
		return false;

		$agent = strtolower( $_SERVER['HTTP_USER_AGENT'] );

		if ( strpos( $agent, 'series40' ) !== false ) {
			if( strpos( $agent,'nokia' ) !== false || strpos( $agent,'ovibrowser' ) !== false || strpos( $agent,'nokiabrowser' ) !== false )
			return true;
		}

	    return false;
	}

	static function is_J2ME_platform() {

		if ( empty( $_SERVER['HTTP_USER_AGENT'] ) )
			return false;

		$agent = strtolower( $_SERVER['HTTP_USER_AGENT'] );

		if ( strpos( $agent, 'j2me/midp' ) !== false ) {
			return true;
		} elseif ( strpos( $agent, 'midp' ) !== false && strpos( $agent, 'cldc' ) ) {
			return true;
		}

	    return false;
	}


	/*
	 * Detects if the current UA is on one of the Maemo-based Nokia Internet Tablets.
	 */
	static function is_MaemoTablet() {

		if ( empty( $_SERVER['HTTP_USER_AGENT'] ) )
		return false;

		$agent = strtolower( $_SERVER['HTTP_USER_AGENT'] );

		$pos_maemo = strpos( $agent, 'maemo' );
		if ( $pos_maemo === false ) return false;

		//Must be Linux + Tablet, or else it could be something else.
		if ( strpos( $agent, 'tablet' ) !== false && strpos( $agent, 'linux' ) !== false ) {
			if ( self::is_opera_mini() || self::is_opera_mobile() || self::is_firefox_mobile() )
	   			return false;
	   		else
	   			return true;
		} else
			return false;
	}

	/*
	 * Detects if the current UA is a MeeGo device (Nokia Smartphone).
	 */
	static function is_MeeGo() {

		if ( empty( $_SERVER['HTTP_USER_AGENT'] ) )
			return false;

		$ua = strtolower( $_SERVER['HTTP_USER_AGENT'] );

		if ( strpos( $ua, 'meego' ) === false ) {
	   		return false;
		} else {
			if ( self::is_opera_mini() || self::is_opera_mobile() || self::is_firefox_mobile() )
	   			return false;
	   		else
	   			return true;
		}
	}


	/*
	 is_webkit() can be used to check the User Agent for an webkit generic browser
	 */
	static function is_webkit() {

		if ( empty( $_SERVER['HTTP_USER_AGENT'] ) )
		return false;

		$agent = strtolower( $_SERVER['HTTP_USER_AGENT'] );

		$pos_webkit = strpos( $agent, 'webkit' );

		if ( $pos_webkit !== false )
			return true;
		else
			return false;
	}

    /**
     * Detects if the current browser is the Native Android browser.
     * @return boolean true if the browser is Android otherwise false
     */
	static function is_android() {
		if ( empty( $_SERVER['HTTP_USER_AGENT'] ) )
			return false;

		$agent = strtolower( $_SERVER['HTTP_USER_AGENT'] );
		$pos_android = strpos( $agent, 'android' );
		if ( $pos_android !== false ) {
			if ( self::is_opera_mini() || self::is_opera_mobile() || self::is_firefox_mobile() )
	   			return false;
	   		else
	   			return true;
		}
		else
			return false;
	}


	/**
	 * Detects if the current browser is the Native Android Tablet browser.
	 * 	Assumes 'Android' should be in the user agent, but not 'mobile'
	 *
	 * @return boolean true if the browser is Android and not 'mobile' otherwise false
	 */
	static function is_android_tablet( ) {
		if ( empty( $_SERVER['HTTP_USER_AGENT'] ) )
			return false;

		$agent = strtolower( $_SERVER['HTTP_USER_AGENT'] );

		$pos_android = strpos( $agent, 'android' );
		$pos_mobile = strpos( $agent, 'mobile' );
		$post_android_app = strpos( $agent, 'wp-android' );

		if ( $pos_android !== false && $pos_mobile === false && $post_android_app === false ) {
			if ( self::is_opera_mini() || self::is_opera_mobile() || self::is_firefox_mobile() )
				return false;
			else
				return true;
		} else
			return false;
	}

	/**
	 * Detects if the current browser is the Kindle Fire Native browser.
	 *
	 * Mozilla/5.0 (Macintosh; U; Intel Mac OS X 10_6_3; en-us; Silk/1.1.0-84) AppleWebKit/533.16 (KHTML, like Gecko) Version/5.0 Safari/533.16 Silk-Accelerated=true
	 * Mozilla/5.0 (Macintosh; U; Intel Mac OS X 10_6_3; en-us; Silk/1.1.0-84) AppleWebKit/533.16 (KHTML, like Gecko) Version/5.0 Safari/533.16 Silk-Accelerated=false
	 *
	 * @return boolean true if the browser is Kindle Fire Native browser otherwise false
	 */
	static function is_kindle_fire( ) {
		if ( empty( $_SERVER['HTTP_USER_AGENT'] ) )
			return false;

		$agent    = strtolower( $_SERVER['HTTP_USER_AGENT'] );
		$pos_silk = strpos( $agent, 'silk/' );
		$pos_silk_acc = strpos( $agent, 'silk-accelerated=' );
		if ( $pos_silk !== false && $pos_silk_acc !== false )
	   		return true;
		else
			return false;
	}


/**
 	* Detects if the current browser is the Kindle Touch Native browser
 	*
 	* Mozilla/5.0 (X11; U; Linux armv7l like Android; en-us) AppleWebKit/531.2+ (KHTML, like Gecko) Version/5.0 Safari/533.2+ Kindle/3.0+
 	*
 	* @return boolean true if the browser is Kindle monochrome Native browser otherwise false
 	*/
 	static function is_kindle_touch( ) {
 		if ( empty( $_SERVER['HTTP_USER_AGENT'] ) )
 			return false;
 		$agent = strtolower( $_SERVER['HTTP_USER_AGENT'] );
 		$pos_kindle_touch = strpos( $agent, 'kindle/3.0+' );
 		if ( $pos_kindle_touch !== false && self::is_kindle_fire() === false )
 			return true;
 		else
 			return false;
 		}


	// Detect if user agent is the WordPress.com Windows 8 app (used ONLY on the custom oauth stylesheet)
	static function is_windows8_auth( ) {
		if ( empty( $_SERVER['HTTP_USER_AGENT'] ) )
			return false;

		$agent = strtolower( $_SERVER['HTTP_USER_AGENT'] );
		$pos = strpos( $agent, 'msauthhost' );
		if ( $pos !== false )
	   		return true;
		else
			return false;
	}

	// Detect if user agent is the WordPress.com Windows 8 app.
	static function is_wordpress_for_win8( ) {
		if ( empty( $_SERVER['HTTP_USER_AGENT'] ) )
			return false;

		$agent = strtolower( $_SERVER['HTTP_USER_AGENT'] );
		$pos   = strpos( $agent, 'wp-windows8' );
		if ( $pos !== false )
			return true;
		else
			return false;
	}


	/*
	 * is_blackberry_tablet() can be used to check the User Agent for a RIM blackberry tablet
	 * The user agent of the BlackBerry® Tablet OS follows a format similar to the following:
	 * Mozilla/5.0 (PlayBook; U; RIM Tablet OS 1.0.0; en-US) AppleWebKit/534.8+ (KHTML, like Gecko) Version/0.0.1 Safari/534.8+
	 *
	 */
	static function is_blackberry_tablet() {

		if ( empty( $_SERVER['HTTP_USER_AGENT'] ) )
			return false;

		$agent = strtolower( $_SERVER['HTTP_USER_AGENT'] );
		$pos_playbook = stripos( $agent, 'PlayBook' );
		$pos_rim_tablet = stripos( $agent, 'RIM Tablet' );

		if ( ($pos_playbook === false) || ($pos_rim_tablet === false) )
		{
			return false;
		} else {
			return true;
		}
	}

	/*
	 is_blackbeberry() can be used to check the User Agent for a blackberry device
	 Note that opera mini on BB matches this rule.
	 */
	static function is_blackbeberry() {

		if ( empty( $_SERVER['HTTP_USER_AGENT'] ) )
			return false;

		$agent = strtolower( $_SERVER['HTTP_USER_AGENT'] );

		$pos_blackberry = strpos( $agent, 'blackberry' );
		if ( $pos_blackberry !== false ) {
			if ( self::is_opera_mini() || self::is_opera_mobile() || self::is_firefox_mobile() )
				return false;
			else
				return true;
		} else {
			return false;
		}
	}

	/*
	 is_blackberry_10() can be used to check the User Agent for a BlackBerry 10 device.
	*/
	static function is_blackberry_10() {
		$agent = strtolower( $_SERVER['HTTP_USER_AGENT'] );
		return ( strpos( $agent, 'bb10' ) !== false ) && ( strpos( $agent, 'mobile' ) !== false );
	}

	/**
	 * Retrieve the blackberry OS version.
	 *
	 * Return strings are from the following list:
	 * - blackberry-10
	 * - blackberry-7
	 * - blackberry-6
	 * - blackberry-torch //only the first edition. The 2nd edition has the OS7 onboard and doesn't need any special rule.
	 * - blackberry-5
	 * - blackberry-4.7
	 * - blackberry-4.6
	 * - blackberry-4.5
	 *
	 * @return string Version of the BB OS.
	 * If version is not found, get_blackbeberry_OS_version will return boolean false.
	 */
	static function get_blackbeberry_OS_version() {

		if ( empty( $_SERVER['HTTP_USER_AGENT'] ) )
			return false;

		if ( self::is_blackberry_10() ) {
			return 'blackberry-10';
		}

		$agent = strtolower( $_SERVER['HTTP_USER_AGENT'] );

		$pos_blackberry = stripos( $agent, 'blackberry' );
		if ( $pos_blackberry === false ) {
			// not a blackberry device
			return false;
		}

		// blackberry devices OS 6.0 or higher
		// Mozilla/5.0 (BlackBerry; U; BlackBerry 9670; en) AppleWebKit/534.3+ (KHTML, like Gecko) Version/6.0.0.286 Mobile Safari/534.3+
		// Mozilla/5.0 (BlackBerry; U; BlackBerry 9800; en) AppleWebKit/534.1+ (KHTML, Like Gecko) Version/6.0.0.141 Mobile Safari/534.1+
		// Mozilla/5.0 (BlackBerry; U; BlackBerry 9900; en-US) AppleWebKit/534.11+ (KHTML, like Gecko) Version/7.0.0 Mobile Safari/534.11+
		$pos_webkit = stripos( $agent, 'webkit' );
		if ( $pos_webkit !== false ) {
			// detected blackberry webkit browser
			$pos_torch = stripos( $agent, 'BlackBerry 9800' );
			if ( $pos_torch !== false ) {
				return 'blackberry-torch'; // match the torch first edition. the 2nd edition should use the OS7 and doesn't need any special rule
			} else {
				// detecting the BB OS version for devices running OS 6.0 or higher
				if ( preg_match( '#Version\/([\d\.]+)#i', $agent, $matches ) ) {
					$version = $matches[1];
					$version_num = explode( '.', $version );
					if ( is_array( $version_num ) === false || count( $version_num ) <= 1 ) {
						return 'blackberry-6'; // not a BB device that match our rule.
					} else {
						return 'blackberry-' . $version_num[0];
					}
				} else {
					// if doesn't match returns the minimun version with a webkit browser. we should never fall here.
					return 'blackberry-6'; // not a BB device that match our rule.
				}
			}
		}

		// blackberry devices <= 5.XX
		// BlackBerry9000/5.0.0.93 Profile/MIDP-2.0 Configuration/CLDC-1.1 VendorID/179
		if ( preg_match( '#BlackBerry\w+\/([\d\.]+)#i', $agent, $matches ) ) {
			$version = $matches[1];
		} else {
			return false; //not a BB device that match our rule.
		}

		$version_num = explode( '.', $version );

		if ( is_array( $version_num ) === false || count( $version_num ) <= 1 ) {
			return false;
		}
		if ( $version_num[0] == 5 ) {
			return 'blackberry-5';
		} elseif ( $version_num[0] == 4 && $version_num[1] == 7 ) {
			return 'blackberry-4.7';
		} elseif ( $version_num[0] == 4 && $version_num[1] == 6 ) {
			return 'blackberry-4.6';
		} elseif ( $version_num[0] == 4 && $version_num[1] == 5 ) {
			return 'blackberry-4.5';
		} else {
			return false;
		}

	}

	/**
	 * Retrieve the blackberry browser version.
	 *
	 * Return string are from the following list:
	 * - blackberry-10
	 * - blackberry-webkit
	 * - blackberry-5
	 * - blackberry-4.7
	 * - blackberry-4.6
	 *
	 * @return string Type of the BB browser.
	 * If browser's version is not found, detect_blackbeberry_browser_version will return boolean false.
	 */
	static function detect_blackberry_browser_version() {

		if ( empty( $_SERVER['HTTP_USER_AGENT'] ) ) {
			return false;
		}

		$agent = strtolower( $_SERVER['HTTP_USER_AGENT'] );

		if ( self::is_blackberry_10() ) {
			return 'blackberry-10';
		}

		$pos_blackberry = strpos( $agent, 'blackberry' );
		if ( $pos_blackberry === false ) {
			// not a blackberry device
			return false;
		}

		$pos_webkit = strpos( $agent, 'webkit' );

		if ( ! ( $pos_webkit === false ) ) {
			return 'blackberry-webkit';
		} else {
			if ( preg_match( '#BlackBerry\w+\/([\d\.]+)#i', $agent, $matches ) ) {
				$version = $matches[1];
			} else {
				return false; // not a BB device that match our rule.
			}

			$version_num = explode( '.', $version );

			if ( is_array( $version_num ) === false || count( $version_num ) <= 1 ) {
				return false;
			}

			if ( $version_num[0] == 5 ) {
				return 'blackberry-5';
			} elseif ( $version_num[0] == 4 && $version_num[1] == 7 ) {
				return 'blackberry-4.7';
			} elseif ( $version_num[0] == 4 && $version_num[1] == 6 ) {
				return 'blackberry-4.6';
			} else {
				// A very old BB device is found or this is a BB device that doesn't match our rules.
				return false;
			}
		}

	}

	// Checks if a visitor is coming from one of the WordPress mobile apps
	static function is_mobile_app() {

		if ( empty( $_SERVER['HTTP_USER_AGENT'] ) )
			return false;

		$agent = strtolower( $_SERVER['HTTP_USER_AGENT'] );

		if ( isset( $_SERVER['X_USER_AGENT'] ) && preg_match( '|wp-webos|', $_SERVER['X_USER_AGENT'] ) )
			return true; //wp4webos 1.1 or higher

		$app_agents = array( 'wp-android', 'wp-blackberry', 'wp-iphone', 'wp-nokia', 'wp-webos', 'wp-windowsphone' );
		// the mobile reader on iOS has an incorrect UA when loading the reader
		// currently it is the default one provided by the iOS framework which
		// causes problems with 2-step-auth
		// User-Agent	WordPress/3.1.4 CFNetwork/609 Darwin/13.0.0
		$app_agents[] = 'wordpress/3.1';

		foreach ( $app_agents as $app_agent ) {
			if ( false !== strpos( $agent, $app_agent ) )
			return true;
		}
		return false;
	}

  /*
	 * Detects if the current browser is Nintendo 3DS handheld.
	 *
	 * example: Mozilla/5.0 (Nintendo 3DS; U; ; en) Version/1.7498.US
	 * can differ in language, version and region
	 */
	static function is_Nintendo_3DS() {
	 	if ( empty( $_SERVER['HTTP_USER_AGENT'] ) ) {
			return false;
		}

		$ua = strtolower( $_SERVER['HTTP_USER_AGENT'] );
		if ( strpos( $ua, 'nintendo 3ds' ) !== false ) {
	   		return true;
		}
		return false;
	}

	/**
	 * Was the current request made by a known bot?
	 *
	 * @return boolean
	 */
	static function is_bot() {
		static $is_bot = null;

		if ( is_null( $is_bot ) ) {
			$is_bot = Jetpack_User_Agent_Info::is_bot_user_agent( $_SERVER['HTTP_USER_AGENT'] );
		}

		return $is_bot;
	}

	/**
	 * Is the given user-agent a known bot?
	 * If you want an is_bot check for the current request's UA, use is_bot() instead of passing a user-agent to this method.
	 *
	 * @param $ua (string) A user-agent string
	 * @return boolean
	 */
	static function is_bot_user_agent( $ua = null ) {

		if ( empty( $ua ) )
			return false;

		$bot_agents = array(
			'alexa', 'altavista', 'ask jeeves', 'attentio', 'baiduspider', 'bingbot', 'chtml generic', 'crawler', 'fastmobilecrawl',
<<<<<<< HEAD
			'feedfetcher-google', 'firefly', 'froogle', 'gigabot', 'googlebot', 'googlebot-mobile', 'heritrix', 'ia_archiver', 'irlbot',
			'iescholar', 'infoseek', 'jumpbot', 'lycos', 'mediapartners', 'mediobot', 'motionbot', 'msnbot', 'mshots', 'openbot',
			'pss-webkit-request', 'pythumbnail', 'scooter', 'slurp', 'snapbot', 'spider', 'taptubot', 'technoratisnoop',
			'teoma', 'twiceler', 'yahooseeker', 'yahooysmcm', 'yammybot', 'ahrefsbot', 'pingdom.com_bot', 'kraken', 'yandexbot',
			'twitterbot', 'tweetmemebot', 'openhosebot', 'queryseekerspider', 'linkdexbot', 'grokkit-crawler',
			'livelapbot', 'germcrawler', 'domaintunocrawler', 'grapeshotcrawler', 'cloudflare-alwaysonline',
=======
			'feedfetcher-google', 'firefly', 'froogle', 'gigabot', 'googlebot', 'googlebot-mobile', 'heritrix', 'httrack', 'ia_archiver', 'irlbot',
			'iescholar', 'infoseek', 'jumpbot', 'linkcheck', 'lycos', 'mediapartners', 'mediobot', 'motionbot', 'msnbot', 'mshots', 'openbot',
			'pss-webkit-request',
			'pythumbnail', 'scooter', 'slurp', 'snapbot', 'spider', 'taptubot', 'technoratisnoop',
			'teoma', 'twiceler', 'yahooseeker', 'yahooysmcm', 'yammybot',
>>>>>>> 0418b700
		);

		foreach ( $bot_agents as $bot_agent ) {
			if ( false !== stripos( $ua, $bot_agent ) ) {
				return true;
			}
		}

		return false;
	}



}<|MERGE_RESOLUTION|>--- conflicted
+++ resolved
@@ -1453,20 +1453,12 @@
 
 		$bot_agents = array(
 			'alexa', 'altavista', 'ask jeeves', 'attentio', 'baiduspider', 'bingbot', 'chtml generic', 'crawler', 'fastmobilecrawl',
-<<<<<<< HEAD
-			'feedfetcher-google', 'firefly', 'froogle', 'gigabot', 'googlebot', 'googlebot-mobile', 'heritrix', 'ia_archiver', 'irlbot',
-			'iescholar', 'infoseek', 'jumpbot', 'lycos', 'mediapartners', 'mediobot', 'motionbot', 'msnbot', 'mshots', 'openbot',
+			'feedfetcher-google', 'firefly', 'froogle', 'gigabot', 'googlebot', 'googlebot-mobile', 'heritrix', 'httrack', 'ia_archiver', 'irlbot',
+			'iescholar', 'infoseek', 'jumpbot', 'linkcheck', 'lycos', 'mediapartners', 'mediobot', 'motionbot', 'msnbot', 'mshots', 'openbot',
 			'pss-webkit-request', 'pythumbnail', 'scooter', 'slurp', 'snapbot', 'spider', 'taptubot', 'technoratisnoop',
 			'teoma', 'twiceler', 'yahooseeker', 'yahooysmcm', 'yammybot', 'ahrefsbot', 'pingdom.com_bot', 'kraken', 'yandexbot',
 			'twitterbot', 'tweetmemebot', 'openhosebot', 'queryseekerspider', 'linkdexbot', 'grokkit-crawler',
 			'livelapbot', 'germcrawler', 'domaintunocrawler', 'grapeshotcrawler', 'cloudflare-alwaysonline',
-=======
-			'feedfetcher-google', 'firefly', 'froogle', 'gigabot', 'googlebot', 'googlebot-mobile', 'heritrix', 'httrack', 'ia_archiver', 'irlbot',
-			'iescholar', 'infoseek', 'jumpbot', 'linkcheck', 'lycos', 'mediapartners', 'mediobot', 'motionbot', 'msnbot', 'mshots', 'openbot',
-			'pss-webkit-request',
-			'pythumbnail', 'scooter', 'slurp', 'snapbot', 'spider', 'taptubot', 'technoratisnoop',
-			'teoma', 'twiceler', 'yahooseeker', 'yahooysmcm', 'yammybot',
->>>>>>> 0418b700
 		);
 
 		foreach ( $bot_agents as $bot_agent ) {
