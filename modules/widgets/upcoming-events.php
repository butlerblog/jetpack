<?php

class Upcoming_Events_Widget extends WP_Widget {
	function __construct() {
		parent::__construct(
			'upcoming_events_widget',
			/** This filter is documented in modules/widgets/facebook-likebox.php */
			apply_filters( 'jetpack_widget_name', __( 'Upcoming Events', 'jetpack' ) ),
			array(
				'description' => __( 'Display upcoming events from an iCalendar feed.', 'jetpack' ),
				'customize_selective_refresh' => true,
			)
		);
		if ( is_active_widget( false, false, $this->id_base ) ) {
			add_action( 'wp_head', array( $this, 'css' ) );
		}
	}

	function css() {
?>
<style type="text/css">
.upcoming-events li {
	margin-bottom: 10px;
}
.upcoming-events li span {
	display: block;
}
</style>
<?php
	}

	function form( $instance ) {
		$defaults = array(
			'title' => __( 'Upcoming Events', 'jetpack' ),
			'feed-url' => '',
			'count' => 3
		);
		$instance = array_merge( $defaults, (array) $instance );
?>

		<p>
		<label for="<?php echo $this->get_field_id( 'title' ); ?>"><?php _e( 'Title:', 'jetpack' ); ?></label>
		<input class="widefat" id="<?php echo $this->get_field_id( 'title' ); ?>" name="<?php echo $this->get_field_name( 'title' ); ?>" type="text" value="<?php echo esc_attr( $instance['title'] ); ?>" />
		</p>

		<p>
		<label for="<?php echo $this->get_field_id( 'feed-url' ); ?>"><?php _e( 'iCalendar Feed URL:', 'jetpack' ); ?></label>
		<input class="widefat" id="<?php echo $this->get_field_id( 'feed-url' ); ?>" name="<?php echo $this->get_field_name( 'feed-url' ); ?>" type="text" value="<?php echo esc_attr( $instance['feed-url'] ); ?>" />
		</p>

		<p>
		<label for="<?php echo $this->get_field_id( 'count' ); ?>"><?php _e( 'Items to show:', 'jetpack' ); ?></label>
		<select id="<?php echo $this->get_field_id( 'count' ); ?>" name="<?php echo $this->get_field_name( 'count' ); ?>">
			<?php $i = 1;
			while ( $i <= 10 ) { ?>
				<option <?php selected( $instance['count'], $i ) ?>><?php echo $i; ?></option>
			<?php $i++; } ?>
			<option value="0" <?php selected( $instance['count'], 0 ) ?>><?php _e( 'All' , 'jetpack' ) ?></option>
		</select>
		</p>
<?php
	}

	function update( $new_instance, $old_instance ) {
		$instance['title'] = strip_tags( $new_instance['title'] );
		$instance['feed-url'] = strip_tags( $new_instance['feed-url'] );
		$instance['count'] = min( absint( $new_instance['count'] ), 10 ); // 10 or less
		return $instance;
	}

	function widget( $args, $instance ) {
		jetpack_require_lib( 'icalendar-reader' );

		$ical = new iCalendarReader();
		$events = $ical->get_events( $instance['feed-url'], $instance['count'] );
		$events = $this->apply_timezone_offset( $events );
		$ical->timezone = null;

		echo $args['before_widget'];
		if ( ! empty( $instance['title'] ) ) {
			echo $args['before_title'];
			echo esc_html( $instance['title'] );
			echo $args['after_title'];
		}

		if ( ! $events ) : // nothing to display?
?>
			<p><?php echo __( 'No upcoming events', 'jetpack' ) ?></p>
<?php
		else :
?>
			<ul class="upcoming-events">
				<?php foreach ( $events as $event ) : ?>
				<li>
					<strong class="event-summary"><?php echo $ical->escape( stripslashes( $event['SUMMARY'] ) ); ?></strong>
					<span class="event-when"><?php echo $ical->formatted_date( $event ); ?></span>
					<?php if ( ! empty( $event['LOCATION'] ) ) : ?>
						<span class="event-location"><?php echo $ical->escape( stripslashes( $event['LOCATION'] ) ); ?></span>
					<?php endif; ?>
					<?php if ( ! empty( $event['DESCRIPTION'] ) ) : ?>
						<span class="event-description"><?php echo wp_trim_words( $ical->escape( stripcslashes( $event['DESCRIPTION'] ) ) ); ?></span>
					<?php endif; ?>
				</li>
				<?php endforeach; ?>
			</ul>
<?php
		endif;

		echo $args['after_widget'];
<<<<<<< HEAD

		/** This action is documented in modules/widgets/gravatar-profile.php */
		do_action( 'jetpack_stats_extra', 'widget_view', 'grofile' );
=======
		stats_extra( 'widget_view', 'upcoming_events' );
	}

	function apply_timezone_offset( $events ) {
		if ( ! $events ) {
			return $events;
		}

		// get timezone offset from the timezone name.
		$timezone_name = get_option( 'timezone_string' );
		if ( $timezone_name ) {
			$timezone = new DateTimeZone( $timezone_name );
			$offset = $timezone->getOffset( new DateTime( 'now', new DateTimeZone( 'UTC' ) ) );
		} else {
			// fallback - gmt_offset option
			$offset = get_option( 'gmt_offset' ) * 3600;
		}

		// generate a DateInterval object from the timezone offset
		$interval_string = sprintf( '%d minutes', $offset / 60 );
		$interval = date_interval_create_from_date_string( $interval_string );

		$offsetted_events = array();

		foreach ( $events as $event ) {
			// Don't handle all-day events
			if ( 8 < strlen( $event['DTSTART'] ) ) {
				$start_time = new DateTime( $event['DTSTART'] );
				$start_time->add( $interval );
				$end_time = new DateTime( $event['DTEND'] );
				$end_time->add( $interval );

				$event['DTSTART'] = $start_time->format( 'YmdHis\Z' );
				$event['DTEND'] = $end_time->format( 'YmdHis\Z' );
			}

			$offsetted_events[] = $event;
		}

		return $offsetted_events;
>>>>>>> 9639c957
	}
}

function upcoming_events_register_widgets() {
	register_widget( 'Upcoming_Events_Widget' );
}

add_action( 'widgets_init', 'upcoming_events_register_widgets' );<|MERGE_RESOLUTION|>--- conflicted
+++ resolved
@@ -107,12 +107,9 @@
 		endif;
 
 		echo $args['after_widget'];
-<<<<<<< HEAD
 
 		/** This action is documented in modules/widgets/gravatar-profile.php */
 		do_action( 'jetpack_stats_extra', 'widget_view', 'grofile' );
-=======
-		stats_extra( 'widget_view', 'upcoming_events' );
 	}
 
 	function apply_timezone_offset( $events ) {
@@ -152,7 +149,6 @@
 		}
 
 		return $offsetted_events;
->>>>>>> 9639c957
 	}
 }
 
