<?php
/*
Plugin Name: SoundCloud Shortcode
Plugin URI: http://wordpress.org/extend/plugins/soundcloud-shortcode/
Description: Converts SoundCloud WordPress shortcodes to a SoundCloud widget. Example: [soundcloud]http://soundcloud.com/forss/flickermood[/soundcloud]
Version: 2.3
Author: SoundCloud Inc., simplified for Jetpack by Automattic, Inc.
Author URI: http://soundcloud.com
License: GPLv2

Original version: Johannes Wagener <johannes@soundcloud.com>
Options support: Tiffany Conroy <tiffany@soundcloud.com>
HTML5 & oEmbed support: Tim Bormans <tim@soundcloud.com>
*/

/*
A8C: Taken from http://plugins.svn.wordpress.org/soundcloud-shortcode/trunk/
at revision 664386.

Commenting out (instead of removing) and replacing code with custom modifs
so it's eqsy to see what differs from the standard DOTORG version.

All custom modifs are annoted with "A8C" keyword in comment.
*/

/**
 * Register oEmbed provider
 */

wp_oembed_add_provider('#https?://(?:api\.)?soundcloud\.com/.*#i', 'http://soundcloud.com/oembed', true);


/**
 * Register SoundCloud shortcode
 */

add_shortcode("soundcloud", "soundcloud_shortcode");


/**
 * SoundCloud shortcode handler
 * @param  {string|array}  $atts     The attributes passed to the shortcode like [soundcloud attr1="value" /].
 *                                   Is an empty string when no arguments are given.
 * @param  {string}        $content  The content between non-self closing [soundcloud]…[/soundcloud] tags.
 * @return {string}                  Widget embed code HTML
 */
function soundcloud_shortcode( $atts, $content = null ) {

	// Custom shortcode options
	$shortcode_options = array_merge( array('url' => trim( $content ) ), is_array( $atts ) ? $atts : array() );

	// Turn shortcode option "param" (param=value&param2=value) into array
	$shortcode_params = array();
	if ( isset( $shortcode_options['params'] ) ) {
		parse_str( html_entity_decode( $shortcode_options['params'] ), $shortcode_params );
	}
	$shortcode_options['params'] = $shortcode_params;

	$player_type = soundcloud_get_option( 'player_type', 'visual' );
	$isIframe    = $player_type !== 'flash';
<<<<<<< HEAD
	$isVisual    = !$player_type || $player_type === 'visual';
=======
	$isVisual    = ! $player_type || $player_type === 'visual' || $shortcode_options['visual'];
>>>>>>> 233a6b0e

	// User preference options
	$plugin_options = array_filter(array(
		'iframe' => $isIframe,
		'width'  => soundcloud_get_option( 'player_width' ),
		'height' => soundcloud_url_has_tracklist( $shortcode_options['url'] ) ? soundcloud_get_option( 'player_height_multi' ) : soundcloud_get_option( 'player_height' ),
		'params' => array_filter( array(
			'auto_play'     => soundcloud_get_option( 'auto_play' ),
			'show_comments' => soundcloud_get_option( 'show_comments' ),
			'color'         => soundcloud_get_option( 'color' ),
			'visual'        => ( $isVisual ? 'true' : 'false' )
		)),
	));

	// Needs to be an array
	if ( ! isset( $plugin_options['params'] ) ) {
		$plugin_options['params'] = array();
	}

	// plugin options < shortcode options
	$options = array_merge(
		$plugin_options,
		$shortcode_options
	);

	// plugin params < shortcode params
	$options['params'] = array_merge(
		$plugin_options['params'],
		$shortcode_options['params']
	);

	// The "url" option is required
	if ( ! isset( $options['url'] ) ) {
		return '';
	} else {
		$options['url'] = trim( $options['url'] );
	}

	// Both "width" and "height" need to be integers
	if (isset( $options['width'] ) && ! preg_match( '/^\d+$/', $options['width'] ) ) {
		// set to 0 so oEmbed will use the default 100% and WordPress themes will leave it alone
		$options['width'] = 0;
	}
	if ( isset( $options['height'] ) && ! preg_match( '/^\d+$/', $options['height'] ) ) {
		unset( $options['height'] );
	}

	// The "iframe" option must be true to load the iframe widget
	$iframe = soundcloud_booleanize( $options['iframe'] );

	// Remove visual parameter from Flash widget, when it's false because that's the default, or when displaying the smallest player
	if ( $options['params']['visual'] && ( ! $iframe || ! soundcloud_booleanize( $options['params']['visual'] ) || ( isset( $options['height'] ) && '20' == $options['height'] ) ) ) {
		unset( $options['params']['visual'] );
	}

	// Merge in "url" value
	$options['params'] = array_merge( array(
		'url' => $options['url']
	), $options['params'] );

	// Return html embed code
	if ( $iframe ) {
		return soundcloud_iframe_widget( $options );
	} else {
		return soundcloud_flash_widget( $options );
	}
}

/**
 * Plugin options getter
 * @param  {string|array}  $option   Option name
 * @param  {mixed}         $default  Default value
 * @return {mixed}                   Option value
 */
function soundcloud_get_option( $option, $default = false ) {
	$value = get_option( 'soundcloud_' . $option );
	return $value === '' ? $default : $value;
}

/**
 * Booleanize a value
 * @param  {boolean|string}  $value
 * @return {boolean}
 */
function soundcloud_booleanize( $value ) {
	return is_bool( $value ) ? $value : $value === 'true' ? true : false;
}

/**
 * Decide if a url has a tracklist
 * @param  {string}   $url
 * @return {boolean}
 */
function soundcloud_url_has_tracklist( $url ) {
	return preg_match( '/^(.+?)\/(sets|groups|playlists)\/(.+?)$/', $url );
}

/**
 * Parameterize url
 * @param  {array}  $match  Matched regex
 * @return {string}          Parameterized url
 */
function soundcloud_oembed_params_callback( $match ) {
	global $soundcloud_oembed_params;

	// Convert URL to array
	$url = parse_url( urldecode( $match[1] ) );
	// Convert URL query to array
	parse_str( $url['query'], $query_array );
	// Build new query string
	$query = http_build_query( array_merge( $query_array, $soundcloud_oembed_params ) );

	return 'src="' . $url['scheme'] . '://' . $url['host'] . $url['path'] . '?' . $query;
}

/**
 * Iframe widget embed code
 * @param  {array}   $options  Parameters
 * @return {string}            Iframe embed code
 */
function soundcloud_iframe_widget( $options ) {

	// Build URL
	$url = set_url_scheme( 'https://w.soundcloud.com/player/?' . http_build_query( $options['params'] ) );
	// Set default width if not defined
	$width = isset($options['width']) && $options['width'] !== 0 ? $options['width'] : '100%';
	// Set default height if not defined
	$height = isset($options['height']) && $options['height'] !== 0
			? $options['height']
			: ( soundcloud_url_has_tracklist( $options['url']) || ( isset( $options['params']['visual'] ) && soundcloud_booleanize( $options['params']['visual'] ) ) ? '450' : '166');

	return sprintf( '<iframe width="%s" height="%s" scrolling="no" frameborder="no" src="%s"></iframe>', $width, $height, $url );
}

/**
 * Legacy Flash widget embed code
 * @param  {array}   $options  Parameters
 * @return {string}            Flash embed code
 */
function soundcloud_flash_widget( $options ) {

	// Build URL
	$url = set_url_scheme( 'https://player.soundcloud.com/player.swf?' . http_build_query($options['params']) );
	// Set default width if not defined
	$width = isset( $options['width'] ) && $options['width'] !== 0 ? $options['width'] : '100%';
	// Set default height if not defined
	$height = isset( $options['height'] ) && $options['height'] !== 0 ? $options['height'] : ( soundcloud_url_has_tracklist( $options['url'] ) ? '255' : '81');

	return preg_replace( '/\s\s+/', "", sprintf( '<object width="%s" height="%s">
													<param name="movie" value="%s"></param>
													<param name="allowscriptaccess" value="always"></param>
													<embed width="%s" height="%s" src="%s" allowscriptaccess="always" type="application/x-shockwave-flash"></embed>
												</object>', $width, $height, $url, $width, $height, $url ) );
}


/**
 * SoundCloud Embed Reversal
 *
 * Converts a generic HTML embed code from SoundClound into a
 * WordPress.com-compatibly shortcode.
 */
function jetpack_soundcloud_embed_reversal( $content ) {
	if ( false === stripos( $content, 'w.soundcloud.com/player' ) )
		return $content;

	/* Sample embed code:

		<iframe width="100%" height="450" scrolling="no" frameborder="no" src="https://w.soundcloud.com/player/?url=https%3A//api.soundcloud.com/tracks/150745932&amp;auto_play=false&amp;hide_related=false&amp;show_comments=true&amp;show_user=true&amp;show_reposts=false&amp;visual=true"></iframe>
	*/

	$regexes = array();

	$regexes[] = '#<iframe[^>]+?src="((?:https?:)?//w\.soundcloud\.com/player/[^"\']++)"[^>]*+>\s*?</iframe>#i';
	$regexes[] = '#&lt;iframe(?:[^&]|&(?!gt;))+?src="((?:https?:)?//w\.soundcloud\.com/player/[^"\']++)"(?:[^&]|&(?!gt;))*+&gt;\s*?&lt;/iframe&gt;#i';

	foreach ( $regexes as $regex ) {
		if ( ! preg_match_all( $regex, $content, $matches, PREG_SET_ORDER ) )
			continue;

		foreach ( $matches as $match ) {

			// if pasted from the visual editor - prevent double encoding
			$match[1] = str_replace( '&amp;amp;', '&amp;', $match[1] );

			$args = parse_url( html_entity_decode( $match[1] ), PHP_URL_QUERY );
			$args = wp_parse_args( $args );

			if ( ! preg_match( '#^(?:https?:)?//api\.soundcloud\.com/.+$#i', $args['url'], $url_matches ) )
				continue;

			if ( ! preg_match( '#height="(\d+)"#i', $match[0], $hmatch ) ) {
				$height = '';
			} else {
				$height = " height='" . intval( $hmatch[1] ) . "'";
			}

			unset( $args['url'] );
			$params = 'params="';
			if ( count( $args ) > 0 ) {
				foreach ( $args as $key => $value ) {
					$params .= esc_html( $key ) . '=' . esc_html( $value ) . '&amp;';
				}
				$params = substr( $params, 0, -5 );
			}
			$params .= '"';

			$shortcode = '[soundcloud url="' . esc_url( $url_matches[0] ) . '" ' . $params . ' width="100%"' . $height . ' iframe="true" /]';

			$replace_regex = sprintf( '#\s*%s\s*#', preg_quote( $match[0], '#' ) );
			$content = preg_replace( $replace_regex, sprintf( "\n\n%s\n\n", $shortcode ), $content );
			/** This action is documented in modules/shortcodes/youtube.php */
			do_action( 'jetpack_embed_to_shortcode', 'soundcloud', $url_matches[0] );
		}
	}

	return $content;
}


add_filter( 'pre_kses', 'jetpack_soundcloud_embed_reversal' );<|MERGE_RESOLUTION|>--- conflicted
+++ resolved
@@ -58,11 +58,7 @@
 
 	$player_type = soundcloud_get_option( 'player_type', 'visual' );
 	$isIframe    = $player_type !== 'flash';
-<<<<<<< HEAD
-	$isVisual    = !$player_type || $player_type === 'visual';
-=======
 	$isVisual    = ! $player_type || $player_type === 'visual' || $shortcode_options['visual'];
->>>>>>> 233a6b0e
 
 	// User preference options
 	$plugin_options = array_filter(array(
