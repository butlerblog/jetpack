--- conflicted
+++ resolved
@@ -56,7 +56,6 @@
 	}
 	$shortcode_options['params'] = $shortcode_params;
 
-<<<<<<< HEAD
 	$player_type = soundcloud_get_option('player_type', 'visual');
 	$isIframe    = $player_type !== 'flash';
 	$isVisual    = !$player_type || $player_type === 'visual';
@@ -66,22 +65,11 @@
 		'iframe' => $isIframe,
 		'width'  => soundcloud_get_option('player_width'),
 		'height' => soundcloud_url_has_tracklist($shortcode_options['url']) ? soundcloud_get_option('player_height_multi') : soundcloud_get_option('player_height'),
-=======
-	// User preference options
-	$plugin_options = array_filter(array(
-		'iframe' => soundcloud_get_option('player_iframe', true),
-		'width'  => soundcloud_get_option('player_width'),
-		'height' =>  soundcloud_url_has_tracklist($shortcode_options['url']) ? soundcloud_get_option('player_height_multi') : soundcloud_get_option('player_height'),
->>>>>>> 568cc708
 		'params' => array_filter(array(
 			'auto_play'     => soundcloud_get_option('auto_play'),
 			'show_comments' => soundcloud_get_option('show_comments'),
 			'color'         => soundcloud_get_option('color'),
-<<<<<<< HEAD
 			'visual'        => ($isVisual ? 'true' : 'false')
-=======
-			'theme_color'   => soundcloud_get_option('theme_color'),
->>>>>>> 568cc708
 		)),
 	));
 
@@ -108,7 +96,6 @@
 	} else {
 		$options['url'] = trim($options['url']);
 	}
-<<<<<<< HEAD
 
 	// Both "width" and "height" need to be integers
 	if (isset($options['width']) && !preg_match('/^\d+$/', $options['width'])) {
@@ -136,30 +123,6 @@
   } else {
     return soundcloud_flash_widget($options);
   }
-=======
->>>>>>> 568cc708
-
-	// Both "width" and "height" need to be integers
-	if (isset($options['width']) && !preg_match('/^\d+$/', $options['width'])) {
-		// set to 0 so oEmbed will use the default 100% and WordPress themes will leave it alone
-		$options['width'] = 0;
-	}
-	if (isset($options['height']) && !preg_match('/^\d+$/', $options['height'])) { unset($options['height']); }
-
-	// The "iframe" option must be true to load the iframe widget
-	if ( isset( $options[ 'iframe' ] ) ) {
-		$iframe = soundcloud_booleanize($options['iframe'])
-		// Default to flash widget for permalink urls (e.g. http://soundcloud.com/{username})
-		// because HTML5 widget doesn’t support those yet
-		? preg_match('/api.soundcloud.com/i', $options['url'])
-		: false;
-
-		if ( $iframe ) {
-			return soundcloud_iframe_widget( $options );
-		}
-	}
-
-	return soundcloud_flash_widget( $options );
 }
 
 /**
@@ -216,28 +179,14 @@
  */
 function soundcloud_iframe_widget($options) {
 
-<<<<<<< HEAD
 	// Build URL
 	$url = set_url_scheme( 'https://w.soundcloud.com/player/?' . http_build_query($options['params']) );
 	// Set default width if not defined
 	$width = isset($options['width']) && $options['width'] !== 0 ? $options['width'] : '100%';
 	// Set default height if not defined
-  $height = isset($options['height']) && $options['height'] !== 0
+    $height = isset($options['height']) && $options['height'] !== 0
               ? $options['height']
               : (soundcloud_url_has_tracklist($options['url']) || (isset($options['params']['visual']) && soundcloud_booleanize($options['params']['visual'])) ? '450' : '166');
-=======
-	// Merge in "url" value
-	$options['params'] = array_merge(array(
-		'url' => $options['url']
-	), $options['params']);
-
-	// Build URL
-	$url = set_url_scheme( 'http://w.soundcloud.com/player/?' . http_build_query($options['params']) );
-	// Set default width if not defined
-	$width = isset($options['width']) && $options['width'] !== 0 ? $options['width'] : '100%';
-	// Set default height if not defined
-	$height = isset($options['height']) && $options['height'] !== 0 ? $options['height'] : (soundcloud_url_has_tracklist($options['url']) ? '450' : '166');
->>>>>>> 568cc708
 
 	return sprintf('<iframe width="%s" height="%s" scrolling="no" frameborder="no" src="%s"></iframe>', $width, $height, $url);
 }
@@ -249,18 +198,8 @@
  */
 function soundcloud_flash_widget($options) {
 
-<<<<<<< HEAD
 	// Build URL
 	$url = set_url_scheme( 'https://player.soundcloud.com/player.swf?' . http_build_query($options['params']) );
-=======
-	// Merge in "url" value
-	$options['params'] = array_merge(array(
-		'url' => $options['url']
-	), $options['params']);
-
-	// Build URL
-	$url = set_url_scheme( 'http://player.soundcloud.com/player.swf?' . http_build_query($options['params']) );
->>>>>>> 568cc708
 	// Set default width if not defined
 	$width = isset($options['width']) && $options['width'] !== 0 ? $options['width'] : '100%';
 	// Set default height if not defined
